import copy
from collections import namedtuple
import itertools
import random
import math
import os
import sys
import time
import tempfile
import unittest
from contextlib import contextmanager, suppress
from datetime import timedelta
from functools import reduce
from typing import Union, NamedTuple

import torch
import torch.cuda
import torch.distributed as dist
import torch.distributed.algorithms.ddp_comm_hooks.powerSGD_hook as powerSGD
from torch.distributed.algorithms.ddp_comm_hooks import quantization as quantization_hooks
from torch.distributed.algorithms.ddp_comm_hooks import default_hooks as default
from torch.utils.data.distributed import DistributedSampler
from torch.nn.parallel.distributed import _dump_DDP_relevant_env_vars
import torch.nn as nn
import torch.nn.functional as F
from torch.distributed.distributed_c10d import _get_default_group, AllreduceOptions, GroupMember
from torch.testing._internal.common_utils import FILE_SCHEMA
from torch.testing._internal.common_distributed import (
    MultiProcessTestCase,
    TEST_SKIPS,
    initialize_temp_directories,
    cleanup_temp_dir,
    simple_sparse_reduce_tests,
    skip_if_rocm,
    skip_if_small_worldsize,
    skip_if_lt_x_gpu,
    skip_if_no_gpu,
    require_n_gpus_for_nccl_backend,
    requires_nccl_version,
    captured_output,
)
from torch._utils_internal import TEST_MASTER_ADDR as MASTER_ADDR
from torch._utils_internal import TEST_MASTER_PORT as MASTER_PORT

try:
    import torchvision
    HAS_TORCHVISION = True
except ImportError:
    HAS_TORCHVISION = False

if sys.platform == 'win32':
    import msvcrt
else:
    import fcntl

class Foo:
    def __init__(self, x):
        # Can be tensor or int
        self.x = x

    def __eq__(self, other):
        def eq(value, other):
            if isinstance(value, torch.Tensor):
                return torch.equal(value, other)
            return value == other

        for attr, value in self.__dict__.items():
            other_value = other.__dict__[attr]
            if not eq(value, other_value):
                return False
        return True

f = Foo(10)
f.bar = 1

foo_cpu_tensor = Foo(torch.randn(3, 3))


COLLECTIVES_OBJECT_TEST_LIST = [
    {"key1": 3, "key2": 4, "key3": {"nested": True}},
    f,
    foo_cpu_tensor,
    "foo",
    [1, 2, True, "string", [4, 5, "nested"]],
]

# Allowlist of distributed backends where profiling collectives is supported.
PROFILING_SUPPORTED_BACKENDS = [
    dist.Backend.NCCL,
    dist.Backend.GLOO,
    dist.Backend.MPI,
]

# Allowlist of distributed backends where profiling is supported with use_cuda=True
CUDA_PROFILING_SUPPORTED_BACKENDS = [
    dist.Backend.GLOO,
    dist.Backend.MPI,
]

# Allowlist of distributed backends where profiling is supported for p2p ops
SEND_RECV_PROFILING_SUPPORTED_BACKENDS = [
    dist.Backend.MPI,
    dist.Backend.GLOO,
]

# Dummy NamedTuple data structures to test DDP support for NamedTuple types.
EXPECTED_FIELDS = ("a", "b")
TestNamedTupleInput_0 = namedtuple("NamedTuple", EXPECTED_FIELDS)

class TestNamedTupleInput_1(NamedTuple):
    a: torch.tensor
    b: torch.tensor

skipIfNoTorchVision = unittest.skipIf(not HAS_TORCHVISION, "no torchvision")

BACKEND = os.environ["BACKEND"]
INIT_METHOD = os.getenv("INIT_METHOD", "env://")

DEFAULT_TIMEOUT = 300
CUSTOMIZED_TIMEOUT = {"test_DistributedDataParallel": 500}

def get_profiling_event(postfix, profiler):
    return [
        event for event in profiler.function_events if event.name.endswith(postfix)
    ]

# Base error message substring on unfinished reductions.
ddp_prev_reduction_unfinished_str = "Expected to have finished reduction in the prior iteration"
# Error message substring when find_unused_parameters=True has not been passed
ddp_recommend_find_unused_params_str = "passing the keyword argument `find_unused_parameters=True`"
# Error message substring when find_unused_parameters=True is enabled
ddp_find_unused_params_enabled_str = "Since `find_unused_parameters=True` is enabled"
# Error message substring for possibility of not all model outputs being used
# in loss computation
ddp_outputs_not_used_in_loss_str = "`forward` function outputs participate in calculating loss"


class DDPUnevenTestInput(NamedTuple):
    name: str
    model: nn.Module
    inp: Union[torch.tensor, tuple]
    sync_interval: int


class _FC2(nn.Module):
    def __init__(self):
        super(_FC2, self).__init__()
        self.fc = nn.Linear(10, 50, bias=True)
        self.fc.bias.requires_grad = False

    def forward(self, x):
        x = self.fc(x)
        return x


class Net(nn.Module):
    def __init__(self):
        super(Net, self).__init__()
        self.fc1 = nn.Linear(2, 10, bias=False)
        self.fc2 = _FC2()
        self.fc3 = nn.Linear(50, 4, bias=False)
        self.relu = nn.ReLU()
        self.no_grad_param = nn.Parameter(torch.tensor([2, 2]).long(),
                                          requires_grad=False)

    def forward(self, x):
        x = self.relu(self.fc1(x))
        x = self.relu(self.fc2(x))
        x = self.fc3(x)
        return F.softmax(x, dim=1)

class LargeNet(nn.Module):
    def __init__(self):
        super(LargeNet, self).__init__()
        self.fc1 = nn.Linear(1000, 2000, bias=False)
        self.fc2 = nn.Linear(2000, 500, bias=False)

    def forward(self, x):
        x = self.fc1(x)
        x = self.fc2(x)
        return x

class Task(nn.Module):
    def __init__(self):
        super().__init__()
        self.p = nn.Parameter(torch.ones(2, 2))

    def forward(self, x):
        return self.p + x


class BatchNormNet(nn.Module):

    def __init__(self):
        super(BatchNormNet, self).__init__()
        self.fc1 = nn.Linear(2, 40, bias=False)
        self.bn = nn.BatchNorm1d(4)
        self.fc2 = nn.Linear(40, 4, bias=False)

    def forward(self, x):
        x = torch.reshape(self.fc1(x), (-1, 4, 10))
        x = self.bn(x)
        x = torch.reshape(x, (-1, 40))
        x = self.fc2(x)
        return F.softmax(x, dim=1)

class TwoLinLayerNet(nn.Module):

    def __init__(self):
        super().__init__()
        self.a = nn.Linear(10, 10, bias=False)
        self.b = nn.Linear(10, 10, bias=False)

    def forward(self, x):
        a = self.a(x)
        b = self.b(x)
        return (a, b)

class EmbeddingNet(nn.Module):

    def __init__(self, rank):
        super().__init__()
        embedding_dim = 500 if rank == 0 else 50
        self.embedding = nn.Embedding(
            num_embeddings=10,
            embedding_dim=embedding_dim
        )
        self.lin = nn.Linear(embedding_dim, 1)

    def forward(self, x):
        x = self.embedding(x)
        return self.lin(x)


DDP_NET = Net()
BN_NET = BatchNormNet()
ONLY_SBN_NET = nn.SyncBatchNorm(2, momentum=0.99)

def get_timeout(test_id):
    test_name = test_id.split(".")[-1]
    if test_name in CUSTOMIZED_TIMEOUT:
        return CUSTOMIZED_TIMEOUT[test_name]
    else:
        return DEFAULT_TIMEOUT

default_pg_timeout = 60
# These tests can run slowly and need additional time to complete, otherwise
# they would be taken down by NCCL_ASYNC_ERROR_HANDLING.
CUSTOM_PG_TIMEOUT = {
    "test_ddp_uneven_inputs": 300,
}


def require_backend(backends):
    if BACKEND not in backends:
        return unittest.skip("Test requires backend to be one of %s" % backends)
    return lambda func: func


def require_backends_available(backends):
    def check(backend):
        if backend == dist.Backend.GLOO:
            return dist.is_gloo_available()
        if backend == dist.Backend.NCCL:
            return dist.is_nccl_available()
        if backend == dist.Backend.MPI:
            return dist.is_mpi_available()
        return False
    if not all(check(dist.Backend(backend)) for backend in backends):
        return unittest.skip(
            "Test requires backends to be available %s" % backends)
    return lambda func: func


def require_world_size(world_size):
    if int(os.environ["WORLD_SIZE"]) < world_size:
        return unittest.skip("Test requires world size of %d" % world_size)
    return lambda func: func


def apply_hack_for_nccl():
    # This is a hack for a known NCCL issue using multiprocess
    # in conjunction with multiple threads to manage different GPUs which
    # may cause ncclCommInitRank to fail.
    # http://docs.nvidia.com/deeplearning/sdk/nccl-release-notes/rel_2.1.4.html#rel_2.1.4
    # It slows down the performance of collective operations.
    # Without this setting NCCL might throw unhandled error.
    os.environ["NCCL_MAX_NRINGS"] = "1"


@contextmanager
def _lock():
    TEMP_DIR = os.environ["TEMP_DIR"]
    lockfile = os.path.join(TEMP_DIR, "lockfile")
    with open(lockfile, "w") as lf:
        try:
            if sys.platform == 'win32':
                msvcrt.locking(lf.fileno(), msvcrt.LK_RLCK, 1)
                yield
            else:
                fcntl.flock(lf.fileno(), fcntl.LOCK_EX)
                yield
        finally:
            if sys.platform == 'win32':
                msvcrt.locking(lf.fileno(), msvcrt.LK_UNLCK, 1)
            else:
                fcntl.flock(lf.fileno(), fcntl.LOCK_UN)
            lf.close()


def _build_tensor(size, value=None, dtype=torch.float, device_id=None):
    if value is None:
        value = size
    if device_id is None:
        return torch.empty(size, size, size, dtype=dtype).fill_(value)
    else:
        return torch.empty(size, size, size, dtype=dtype).fill_(value).cuda(device_id)


def _build_multidim_tensor(dim, dim_size, value=None, dtype=torch.float):
    if value is None:
        value = size
    return torch.empty(size=[dim_size for _ in range(dim)], dtype=dtype).fill_(value)


class Barrier(object):
    barrier_id = 0

    @classmethod
    def init(cls):
        cls.barrier_id = 0
        barrier_dir = os.path.join(os.environ["TEMP_DIR"], "barrier")
        for f_name in os.listdir(barrier_dir):
            os.unlink(os.path.join(barrier_dir, f_name))

    @classmethod
    def sync(cls, wait_for=None, timeout=10):
        if wait_for is None:
            wait_for = dist.get_world_size()
        cls.barrier_id += 1
        barrier_dir = os.path.join(os.environ["TEMP_DIR"], "barrier")
        pid = str(os.getpid())
        barrier_file = os.path.join(barrier_dir, pid)
        with _lock():
            with open(barrier_file, "w") as f:
                f.write(str(cls.barrier_id))

        start_time = time.time()
        while True:
            arrived = 0
            with _lock():
                for f_name in os.listdir(barrier_dir):
                    with open(os.path.join(barrier_dir, f_name), "r") as f:
                        data = f.read()
                        if int(data) >= cls.barrier_id:
                            arrived += 1
            if arrived == wait_for:
                break

            if time.time() - start_time > timeout:
                raise RuntimeError("barrier timeout")
            time.sleep(0.1)


class TestDistBackend(MultiProcessTestCase):
    @classmethod
    def setUpClass(cls):
        os.environ["MASTER_ADDR"] = str(MASTER_ADDR)
        os.environ["MASTER_PORT"] = str(MASTER_PORT)
        # NCCL_BLOCKING_WAIT overrides NCCL_ASYNC_ERROR_HANDLING hence tests
        # such as test_batch_isend_irecv_nccl will test NCCL_BLOCKING_WAIT as
        # expected.
        os.environ["NCCL_ASYNC_ERROR_HANDLING"] = "1"
        super().setUpClass()

    def setUp(self):
        super().setUp()
        # initialize temp directories
        initialize_temp_directories()
        # initialize Barrier
        Barrier.init()
        # Skip return code checking for following tests as they are expected to
        # crash a process due to NCCL_ASYNC_ERROR_HANDLING.
        self.skip_return_code_checks = [
            self.test_ddp_model_diff_across_ranks.__wrapped__,
        ]

    def tearDown(self):
        cleanup_temp_dir()
        super().tearDown()

    @property
    def init_method(self):
        return "{}{file_name}".format(FILE_SCHEMA, file_name=self.file_name)

    @classmethod
    def _run(cls, rank, test_name, file_name, pipe):
        if BACKEND == 'nccl' and not torch.cuda.is_available():
            sys.exit(TEST_SKIPS['no_cuda'].exit_code)
        self = cls(test_name)
        self.rank = rank
        self.file_name = file_name

        if torch.cuda.is_available() and torch.cuda.device_count() < int(self.world_size):
            sys.exit(TEST_SKIPS['multi-gpu'].exit_code)
        try:
            pg_timeout_seconds = CUSTOM_PG_TIMEOUT.get(
                test_name, default_pg_timeout
            )
            timeout = timedelta(seconds=pg_timeout_seconds)
            dist.init_process_group(
                init_method=self.init_method,
                backend=BACKEND,
                world_size=int(self.world_size),
                rank=self.rank,
                timeout=timeout,
            )
        except RuntimeError as e:
            if "recompile" in e.args[0]:
                sys.exit(TEST_SKIPS["backend_unavailable"].exit_code)

            raise

        # Execute barrier prior to running test to ensure that every process
        # has finished initialization and that the following test
        # immediately exiting due to a skip doesn't cause flakiness.
        self._barrier()

        self.run_test(test_name, pipe)
        self._barrier()
        dist.destroy_process_group()
        sys.exit(0)

    # Needed since MultiProcessTestCase assumes a world_size of 4, but we
    # run these tests under other various world_sizes.
    @property
    def world_size(self):
        return os.environ["WORLD_SIZE"]


class DistributedTest:
    class _DistTestBase:
        def _barrier(self, *args, **kwargs):
            Barrier.sync(*args, **kwargs)

        def _init_group_test(self, **kwargs):
            group = [1, 2]
            group_id = dist.new_group(group, **kwargs)
            rank = dist.get_rank()
            if rank not in group:
                return ([], None, rank)

            return (group, group_id, rank)

        def _init_full_group_test(self, **kwargs):
            group = list(range(0, dist.get_world_size()))
            group_id = dist.new_group(**kwargs)
            rank = dist.get_rank()
            return (group, group_id, rank)

        def _init_global_test(self):
            group = list(range(0, dist.get_world_size()))
            group_id = dist.group.WORLD
            rank = dist.get_rank()
            return (group, group_id, rank)

        # HELPER FOR MULTIGPU TESTS
        def _init_multigpu_helper(self):
            """Multigpu tests are designed to simulate the multi nodes with multi
            GPUs on each node. Nccl backend requires equal #GPUs in each process.
            On a single node, all visible GPUs are evenly
            divided to subsets, each process only uses a subset.
            """
            nGPUs = torch.cuda.device_count()
            world_size = dist.get_world_size()
            visible_devices = range(nGPUs)

            if BACKEND == "nccl":
                apply_hack_for_nccl()

            # If rank is lesser than or equal to number of available GPU's
            # then each rank can be mapped to corresponding GPU.
            nGPUs_per_process = 1
            if world_size > nGPUs:
                nGPUs_per_process = nGPUs // world_size
            rank_to_GPU = {
                i: list(
                    visible_devices[i * nGPUs_per_process: (i + 1) * nGPUs_per_process]
                )
                for i in range(world_size)
            }
            return rank_to_GPU

        def test_dump_DDP_relevant_env_vars(self):
            with captured_output() as (out, _):
                _dump_DDP_relevant_env_vars()
                lines = out.getvalue().splitlines()

            def format_line(var):
                return "env:%s=%s" % (var, os.environ[var] if var in os.environ else "N/A")

            # Check relevant env vars
            vars = [
                "MASTER_ADDR",
                "MASTER_PORT",
                "WORLD_SIZE",
                "NCCL_TOPO_DUMP_FILE",  # N/A
            ]
            for var in vars:
                line = format_line(var)
                self.assertIn(line, lines)
            # Check irrelevant env vars
            vars = [
                "xxx",
                "yyy",
                "zzz",
            ]
            for var in vars:
                line = format_line(var)
                self.assertNotIn(line, lines)

        # GET RANK
        def test_get_rank(self):
            test_dir = os.path.join(os.environ["TEMP_DIR"], "test_dir")
            pid = str(os.getpid())
            num_processes = dist.get_world_size()
            with open(os.path.join(test_dir, pid), "w") as f:
                f.write(str(dist.get_rank()))

            self._barrier()

            all_ranks = set()
            for f_name in os.listdir(test_dir):
                with open(os.path.join(test_dir, f_name), "r") as f:
                    all_ranks.add(int(f.read()))
            self.assertEqual(len(all_ranks), num_processes)

            self._barrier()

            if dist.get_rank() == 0:
                for f_name in os.listdir(test_dir):
                    os.unlink(os.path.join(test_dir, f_name))

            self._barrier()

        def test_get_backend(self):
            if dist.get_world_size() > 2:
                group = [1, 2]
            else:
                group = [0, 1]
            group_id = dist.new_group(group)
            backend_str = BACKEND.lower()
            self.assertEqual(dist.get_backend(), backend_str)
            if dist.get_rank() in group:
                self.assertEqual(dist.get_backend(group_id), backend_str)
            else:
                with self.assertRaisesRegex(RuntimeError, "Invalid process group specified"):
                    dist.get_backend(group_id)

        def test_Backend_enum_class(self):
            # test parsing
            backend = BACKEND.lower()
            self.assertEqual(dist.Backend(BACKEND.upper()), backend)
            self.assertEqual(dist.Backend(BACKEND), backend)
            with self.assertRaisesRegex(ValueError, "Invalid backend: 'undefined'"):
                dist.Backend("undefined")
            with self.assertRaisesRegex(ValueError, "Invalid backend: 'xYz'"):
                dist.Backend("xYz")
            with self.assertRaises(ValueError):
                dist.Backend(None)
            with self.assertRaises(ValueError):
                dist.Backend(3)
            with self.assertRaises(ValueError):
                dist.Backend(["gloo"])

        # Test destroy
        def test_destroy_group(self):
            if dist.get_world_size() > 2:
                group = [1, 2]
            else:
                group = [0, 1]
            group_id = dist.new_group(group)
            self._barrier()
            dist.destroy_process_group(group_id)

        # Test get rank and size of group
        def test_get_rank_size_group(self):
            if dist.get_world_size() > 2:
                group = [1, 2]
            else:
                group = [0, 1]
            group_id = dist.new_group(group)
            if dist.get_rank() in group:
                self.assertEqual(dist.get_world_size(group_id), 2)
                self.assertTrue(dist.get_rank(group_id) in list(range(2)))
            else:
                self.assertEqual(dist.get_world_size(group_id), -1)
                self.assertEqual(dist.get_rank(group_id), -1)

        # Test destroy full groups
        def test_destroy_full_group(self):
            _, group_id, _ = self._init_full_group_test()
            self._barrier()
            dist.destroy_process_group(group_id)

        # Test get rank and size of full group
        def test_get_rank_size_full_group(self):
            _, group_id, _ = self._init_full_group_test()
            self.assertEqual(dist.get_world_size(group_id), dist.get_world_size())
            self.assertEqual(dist.get_rank(group_id), dist.get_rank())

        def _test_barrier_timeout(self, group_id, timeout):
            local_rank = dist.get_rank(group_id)

            # Only execute barrier on rank == 0, causing it to timeout
            if local_rank == 0:
                expected_time = time.time() + timeout.total_seconds()
                with self.assertRaisesRegex(Exception, " (Timed out|closed|timeout) "):
                    dist.barrier(group_id)
                self.assertGreaterEqual(time.time(), expected_time)
            else:
                time.sleep(timeout.total_seconds())

        @unittest.skipIf(BACKEND != "gloo", "Only gloo backend supports timeouts")
        @unittest.skipIf(
            not INIT_METHOD.startswith("file://"),
            "Requires file:// initialization method. " +
            "Both tcp:// and env:// rely on the TCP store for which "
            "reinitialization has proven racy."
        )
        def test_barrier_timeout_global(self):
            dist.destroy_process_group()

            # Explicitly pass world size to the barrier because we've
            # just destroyed any state in torch.distributed.
            self._barrier(wait_for=int(os.environ["WORLD_SIZE"]))

            # Reinitialize global process group
            timeout = timedelta(seconds=1)
            dist.init_process_group(
                init_method=INIT_METHOD,
                backend=BACKEND,
                world_size=int(os.environ["WORLD_SIZE"]),
                rank=self.rank,
                timeout=timeout,
            )
            self._test_barrier_timeout(dist.group.WORLD, timeout)

        @skip_if_small_worldsize
        @unittest.skipIf(BACKEND != "gloo", "Only gloo backend supports timeouts")
        def test_barrier_timeout_group(self):
            timeout = timedelta(seconds=5)
            _, group_id, _ = self._init_group_test(timeout=timeout)
            if group_id is not None:
                self._test_barrier_timeout(group_id, timeout)

        @unittest.skipIf(BACKEND != "gloo", "Only gloo backend supports timeouts")
        def test_barrier_timeout_full_group(self):
            timeout = timedelta(seconds=1)
            _, group_id, _ = self._init_full_group_test(timeout=timeout)
            if group_id is not None:
                self._test_barrier_timeout(group_id, timeout)

        # This test helper can only be used when using the Gloo or NCCL backend
        # **and** both the Gloo and NCCL backends are available.
        # See the @skip annotations below.
        def _test_group_override_backend(self, initializer):
            if BACKEND == "gloo":
                new_backend = "nccl"
            if BACKEND == "nccl":
                new_backend = "gloo"

            group, group_id, rank = initializer(backend=new_backend)
            if group_id is None:
                return

            if new_backend == "gloo":
                self.assertTrue(isinstance(group_id, dist.ProcessGroupGloo))
            if new_backend == "nccl":
                self.assertTrue(isinstance(group_id, dist.ProcessGroupNCCL))

            self.assertEqual(rank, group[dist.get_rank(group_id)])
            self.assertEqual(len(group), dist.get_world_size(group_id))

            # Pin device (so we avoid NCCL race conditions/deadlocks).
            group_rank = dist.get_rank(group_id)
            torch.cuda.set_device(group_rank)

            # Run broadcast of CUDA tensor (so it works for both Gloo and NCCL).
            tensor = _build_tensor(2, value=group_rank).cuda()
            dist.broadcast(tensor, src=group[0], group=group_id)
            self.assertEqual(_build_tensor(2, value=0), tensor.to("cpu"))

        @require_backend({"gloo", "nccl"})
        @require_backends_available({"gloo", "nccl"})
        @require_world_size(3)
        @skip_if_lt_x_gpu(2)
        def test_backend_group(self):
            self._test_group_override_backend(self._init_group_test)

        @require_backend({"gloo", "nccl"})
        @require_backends_available({"gloo", "nccl"})
        @skip_if_lt_x_gpu(3)
        def test_backend_full_group(self):
            self._test_group_override_backend(self._init_full_group_test)

        # NCCL Batch SEND RECV
        @skip_if_no_gpu
        @unittest.skipIf(BACKEND != "nccl", "NCCL Batch Send Recv Only")
        @requires_nccl_version(2700, "Need NCCL 2.7+ for send/recv")
        def test_batch_isend_irecv_nccl(self):
            self._barrier()
            rank = dist.get_rank()
            rank_to_GPU = self._init_multigpu_helper()
            device_id = rank_to_GPU[rank][0]
            torch.cuda.set_device(device_id)
            p2p_op_list = []

            for val in ["1", "0"]:
                os.environ["NCCL_BLOCKING_WAIT"] = val
                for src in range(0, dist.get_world_size()):
                    send_tensor = _build_tensor(rank + 1, device_id=device_id)
                    recv_tensor = _build_tensor(src + 1, value=-1, device_id=device_id)
                    recv_op = dist.P2POp(dist.irecv, recv_tensor, src)
                    p2p_op_list.append(recv_op)
                    send_op = dist.P2POp(dist.isend, send_tensor, src)
                    p2p_op_list.append(send_op)

                reqs = dist.batch_isend_irecv(p2p_op_list)
                for req in reqs:
                    req.wait()

            self._barrier()

        @skip_if_no_gpu
        @unittest.skipIf(BACKEND != "nccl", "NCCL Batch Send Recv Only")
        @requires_nccl_version(2700, "Need NCCL 2.7+ for send/recv")
        def test_batch_isend_irecv_self_nccl(self):
            self._barrier()
            rank = dist.get_rank()
            rank_to_GPU = self._init_multigpu_helper()
            device_id = rank_to_GPU[rank][0]
            p2p_op_list = []

            if rank == 0:
                send_tensor = _build_tensor(rank + 1, device_id=device_id)
                recv_tensor = _build_tensor(rank + 1, value=-1, device_id=device_id)
                recv_op = dist.P2POp(dist.irecv, recv_tensor, 0)
                p2p_op_list.append(recv_op)
                send_op = dist.P2POp(dist.isend, send_tensor, 0)
                p2p_op_list.append(send_op)

                reqs = dist.batch_isend_irecv(p2p_op_list)
                for req in reqs:
                    req.wait()

            self._barrier()

        @skip_if_no_gpu
        @skip_if_small_worldsize
        @unittest.skipIf(BACKEND != "nccl", "NCCL Batch Send Recv Only")
        @requires_nccl_version(2700, "Need NCCL 2.7+ for send/recv")
        def test_batch_isend_irecv_no_rank_zero_nccl(self):
            self._barrier()
            rank = dist.get_rank()
            rank_to_GPU = self._init_multigpu_helper()
            device_id = rank_to_GPU[rank][0]
            torch.cuda.set_device(device_id)
            p2p_op_list = []

            if rank == 1:
                peer = 2
            elif rank == 2:
                peer = 1

            if rank in [1, 2]:
                send_tensor = _build_tensor(rank + 1, device_id=device_id)
                recv_tensor = _build_tensor(peer + 1, value=-1, device_id=device_id)
                recv_op = dist.P2POp(dist.irecv, recv_tensor, peer)
                p2p_op_list.append(recv_op)
                send_op = dist.P2POp(dist.isend, send_tensor, peer)
                p2p_op_list.append(send_op)

                reqs = dist.batch_isend_irecv(p2p_op_list)
                for req in reqs:
                    req.wait()


            self._barrier()

        # GLOO Batch SEND RECV CPU
        @unittest.skipIf(BACKEND != "gloo", "GLOO Batch Send Recv CPU")
        def test_batch_isend_irecv_gloo(self):
            self._barrier()
            rank = dist.get_rank()
            p2p_op_list = []

            for src in range(0, dist.get_world_size()):
                if src == rank:
                    continue
                send_tensor = _build_tensor(rank + 1)
                recv_tensor = _build_tensor(src + 1, value=-1)
                recv_op = dist.P2POp(dist.irecv, recv_tensor, src)
                p2p_op_list.append(recv_op)
                send_op = dist.P2POp(dist.isend, send_tensor, src)
                p2p_op_list.append(send_op)

            reqs = dist.batch_isend_irecv(p2p_op_list)
            for req in reqs:
                req.wait()

            self._barrier()

        # GLOO Batch SEND RECV CPU with provided tags
        @unittest.skipIf(BACKEND != "gloo", "GLOO Batch Send Recv CPU")
        def test_batch_isend_irecv_gloo_tags(self):
            self._barrier()
            rank = dist.get_rank()
            p2p_op_list = []

            for src in range(0, dist.get_world_size()):
                if src == rank:
                    continue
                send_tensor = _build_tensor(rank + 1)
                recv_tensor = _build_tensor(src + 1, value=-1)
                recv_op = dist.P2POp(dist.irecv, recv_tensor, src, tag=src)
                p2p_op_list.append(recv_op)
                send_op = dist.P2POp(dist.isend, send_tensor, src, tag=rank)
                p2p_op_list.append(send_op)

            reqs = dist.batch_isend_irecv(p2p_op_list)
            for req in reqs:
                req.wait()

            self._barrier()

        # NCCL Batch SEND RECV Tensor Error
        @unittest.skipIf(BACKEND != "nccl", "NCCL Batch Send Recv Only")
        @requires_nccl_version(2700, "Need NCCL 2.7+ for send/recv")
        def test_batch_isend_irecv_tensor_err(self):
            self._barrier()
            rank = dist.get_rank()
            if rank == 0:
                rank_to_GPU = self._init_multigpu_helper()
                device_id = rank_to_GPU[rank][0]
                with self.assertRaisesRegex(
                    RuntimeError, "Tensors must be CUDA and dense"
                ):
                    send_tensor = _build_tensor(rank + 1)
                    send_op = dist.P2POp(dist.isend, send_tensor, 1)
                    req = dist.batch_isend_irecv([send_op])
                    req.wait()

        # NCCL Batch SEND RECV Op Error
        @unittest.skipIf(BACKEND != "nccl", "NCCL Batch Send Recv Only")
        @requires_nccl_version(2700, "Need NCCL 2.7+ for send/recv")
        def test_batch_isend_irecv_op_err(self):
            self._barrier()
            rank = dist.get_rank()
            if rank == 0:
                rank_to_GPU = self._init_multigpu_helper()
                device_id = rank_to_GPU[rank][0]
                with self.assertRaisesRegex(
                    RuntimeError, "^Invalid ``op``"
                ):
                    send_tensor = _build_tensor(rank + 1, device_id=device_id)
                    send_op = dist.P2POp(dist.broadcast, send_tensor, 1)
                    req = dist.batch_isend_irecv([send_op])
                    req.wait()

        # NCCL Batch SEND RECV p2p_op_list Error
        @unittest.skipIf(BACKEND != "nccl", "NCCL Batch Send Recv Only")
        @requires_nccl_version(2700, "Need NCCL 2.7+ for send/recv")
        def test_batch_isend_irecv_op_list_err(self):
            self._barrier()
            rank = dist.get_rank()
            if rank == 0:
                rank_to_GPU = self._init_multigpu_helper()
                device_id = rank_to_GPU[rank][0]
                with self.assertRaisesRegex(
                    RuntimeError, "^Invalid ``p2p_op_list``"
                ):
                    send_tensor = _build_tensor(rank + 1)
                    req = dist.batch_isend_irecv([1, 2])
                    req.wait()

        # NCCL Batch SEND RECV Mixed Backend Error
        @unittest.skipIf(BACKEND != "nccl", "NCCL Batch Send Recv Only")
        @requires_nccl_version(2700, "Need NCCL 2.7+ for send/recv")
        def test_batch_isend_irecv_mixed_backend_err(self):
            self._barrier()
            rank = dist.get_rank()
            rank_to_GPU = self._init_multigpu_helper()
            device_id = rank_to_GPU[rank][0]
            group_gloo = dist.new_group(ranks=[0, 1], backend="gloo")
            group_nccl = dist.new_group(ranks=[0, 1], backend="nccl")
            if rank == 0:
                with self.assertRaisesRegex(
                    RuntimeError, "All groups need to use the same backend"
                ):
                    send_tensor = _build_tensor(rank + 1)
                    send_op_gloo = dist.P2POp(dist.isend, send_tensor, 1, group_gloo)
                    send_op_nccl = dist.P2POp(dist.isend, send_tensor, 1, group_nccl)
                    req = dist.batch_isend_irecv([send_op_gloo, send_op_nccl])
                    req.wait()

        # NCCL SEND RECV
        @skip_if_no_gpu
        @unittest.skipIf(BACKEND != "nccl", "NCCL Send Recv Only")
        @requires_nccl_version(2700, "Need NCCL 2.7+ for send/recv")
        def test_send_recv_nccl(self):
            rank = dist.get_rank()
            rank_to_GPU = self._init_multigpu_helper()
            device_id = rank_to_GPU[rank][0]
            torch.cuda.set_device(device_id)

            tensor = _build_tensor(rank + 1, device_id=device_id)

            for src in range(0, dist.get_world_size()):
                if src == rank:
                    # Send mode
                    for dst in range(0, dist.get_world_size()):
                        if dst == rank:
                            continue
                        dist.send(tensor, dst)
                else:
                    # Recv mode
                    expected_tensor = _build_tensor(src + 1)
                    output_tensor = _build_tensor(src + 1, value=-1, device_id=device_id)
                    dist.recv(output_tensor, src)
                    self.assertEqual(output_tensor, expected_tensor)

            self._barrier()

        # SEND RECV
        @unittest.skipIf(BACKEND == "nccl", "Nccl does not support send/recv")
        def test_send_recv(self):
            rank = dist.get_rank()
            send_size = rank + 1
            tensor = _build_tensor(send_size)
            with torch.autograd.profiler.profile(record_shapes=True) as prof:
                for src in range(0, dist.get_world_size()):
                    if src == rank:
                        # Send mode
                        for dst in range(0, dist.get_world_size()):
                            if dst == rank:
                                continue
                            dist.send(tensor, dst)
                    else:
                        # Recv mode
                        recv_size = src + 1
                        expected_tensor = _build_tensor(recv_size)
                        output_tensor = _build_tensor(recv_size, value=-1)
                        dist.recv(output_tensor, src)
                        self.assertEqual(output_tensor, expected_tensor)

                self._barrier()

            backend = dist.get_backend()
            if backend in SEND_RECV_PROFILING_SUPPORTED_BACKENDS:
                for event_name in [f"{backend}:send", f"{backend}:recv"]:
                    events = get_profiling_event(event_name, prof)
                    # Each rank sends/recvs from all other ranks.
                    event_count = sum(e.count for e in events)
                    expected_event_count = dist.get_world_size() - 1
                    self.assertEqual(event_count, expected_event_count)
                    # Event order is not deterministic, so simply assert their shape
                    # is found in the following list.
                    expected_shapes = [
                        [[rank + 1] * 3] for rank in range(dist.get_world_size())
                    ]
                    for event in events:
                        self.assertTrue(event.input_shapes in expected_shapes)

        # SEND RECV ANY SOURCE
        @unittest.skipIf(
            BACKEND == "nccl", "Nccl does not support send/recv from any source"
        )
        def test_send_recv_any_source(self):
            rank = dist.get_rank()
            send_recv_size = 10
            tensor = _build_tensor(send_recv_size, value=rank)
            recv_ranks = list()
            irecv_ranks = list()

            with torch.autograd.profiler.profile(record_shapes=True) as prof:
                for dst in range(0, dist.get_world_size()):
                    if dst == rank:
                        # Recv mode
                        for dst in range(0, dist.get_world_size()):
                            if dst == rank:
                                continue

                            for recv in ["recv", "irecv"]:
                                output_tensor = _build_tensor(send_recv_size, value=-1)

                                if recv == "recv":
                                    sender = dist.recv(output_tensor)
                                    recv_ranks.append(sender)
                                elif recv == "irecv":
                                    work = dist.irecv(output_tensor)
                                    work.wait()
                                    sender = work._source_rank()
                                    irecv_ranks.append(sender)

                                # Assert the scalar value "sender" that should be
                                # equal to the rank of the sender is equal to all
                                # values in the received tensor.
                                self.assertTrue(output_tensor.eq(sender).all())
                    else:
                        # Send mode
                        dist.send(tensor, dst)  # recv
                        dist.send(tensor, dst)  # irecv

            backend = dist.get_backend()
            if backend in SEND_RECV_PROFILING_SUPPORTED_BACKENDS:
                for event_name in [f"{backend}:send", f"{backend}:recvAnySource"]:
                    events = get_profiling_event(event_name, prof)
                    # Each rank sends/recvs from other rank twice.
                    self.assertEqual(sum(event.count for event in events), 2 * (dist.get_world_size() - 1))
                    for event in events:
                        self.assertEqual(event.input_shapes, [[send_recv_size] * 3])

            # Each rank would have 2 * (world_size - 1) sends, verify that
            # globally we receive the same amount on the other end.
            recv_ranks_tensor = torch.cat((torch.tensor(recv_ranks), torch.tensor(irecv_ranks)), 0)
            global_recv_ranks = [torch.empty_like(recv_ranks_tensor) for _ in range(dist.get_world_size())]
            dist.all_gather(global_recv_ranks, recv_ranks_tensor)
            global_recv_ranks_list = []
            for tensor in global_recv_ranks:
                global_recv_ranks_list += tensor.tolist()

            from itertools import groupby
            global_recv_ranks_list.sort()
            frequency = [len(list(group)) for key, group in groupby(global_recv_ranks_list)]
            self.assertEqual(dist.get_world_size(), len(frequency))
            self.assertEqual([2 * (dist.get_world_size() - 1)] * dist.get_world_size(), frequency)
            self._barrier()

        # SEND RECV WITH TAG
        @unittest.skipIf(BACKEND == "nccl", "Nccl does not support send/recv")
        def test_send_recv_with_tag(self):
            rank = dist.get_rank()
            world_size = dist.get_world_size()
            send_recv_size = 10
            tensor = _build_tensor(send_recv_size, value=rank)
            with torch.autograd.profiler.profile(record_shapes=True) as prof:
                for dst in range(0, world_size):
                    if dst == rank:
                        # Recv mode
                        for src in range(0, world_size):
                            if src == rank:
                                continue
                            output_tensor = _build_tensor(send_recv_size, value=-1)
                            dist.recv(output_tensor, src, tag=src)
                            self.assertTrue(output_tensor.eq(src).all())
                    else:
                        # Send mode
                        dist.send(tensor, dst, tag=rank)

            backend = dist.get_backend()
            if backend in SEND_RECV_PROFILING_SUPPORTED_BACKENDS:
                for event_name in [f"{backend}:send", f"{backend}:recv"]:
                    events = get_profiling_event(event_name, prof)
                    # Each rank sends/recvs from all other ranks
                    event_count = sum(e.count for e in events)
                    expected_event_count = dist.get_world_size() - 1
                    self.assertEqual(event_count, expected_event_count)
                    for event in events:
                        self.assertEqual(event.name, event_name)
                        self.assertEqual(event.input_shapes, [[send_recv_size] * 3])

        # ISEND
        @unittest.skipIf(BACKEND == "nccl", "Nccl does not support isend")
        def test_isend(self):
            rank = dist.get_rank()
            world_size = dist.get_world_size()
            with torch.autograd.profiler.profile(record_shapes=True) as prof:
                if rank == 0:
                    requests = [
                        dist.isend(_build_tensor(dest, 10), dest)
                        for dest in range(1, world_size)
                    ]
                    for request in requests:
                        request.wait()
                        self.assertTrue(request.is_completed())
                else:
                    tensor = _build_tensor(rank, -1)
                    dist.recv(tensor, 0)
                    self.assertEqual(tensor, _build_tensor(rank, 10))

                self._barrier()

            backend = dist.get_backend()
            if backend in SEND_RECV_PROFILING_SUPPORTED_BACKENDS:
                expected_event_name = f"{backend}:send" if rank == 0 else f"{backend}:recv"
                events = get_profiling_event(expected_event_name, prof)
                event_count = sum(e.count for e in events)
                expected_count = dist.get_world_size() - 1 if rank == 0 else 1
                self.assertEqual(expected_count, event_count)
                # Event ordering is not guaranteed, so simply ensure the shapes are
                # found in the following map.
                expected_shapes = {
                    r: [[r] * 3] for r in range(1, dist.get_world_size())
                }
                for event in events:
                    self.assertEqual(event.name, expected_event_name)
                    if rank == 0:
                        self.assertTrue(event.input_shapes in expected_shapes.values())
                    else:
                        self.assertEqual(event.input_shapes, expected_shapes[rank])

        # IRECV
        @unittest.skipIf(BACKEND == "nccl", "Nccl does not support irecv")
        def test_irecv(self):
            rank = dist.get_rank()
            world_size = dist.get_world_size()

            if rank == 0:
                expected_tensors = [_build_tensor(src, -1) for src in range(1, world_size)]
                requests = [
                    dist.irecv(expected_tensors[src - 1], src)
                    for src in range(1, world_size)
                ]

                for src in range(1, world_size):
                    requests[src - 1].wait()
                    self.assertTrue(requests[src - 1].is_completed())
                    self.assertEqual(expected_tensors[src - 1], _build_tensor(src, 10))
            else:
                tensor = _build_tensor(rank, 10)
                dist.send(tensor, 0)

            self._barrier()

        # BROADCAST
        def _test_broadcast_helper(
            self, group, group_id, rank, cuda=False, rank_to_GPU=None, with_options=False
        ):
            for dtype, value, requires_cuda in [
                (torch.float, -1e-10, False),
                (torch.double, -1e-100, False),
                (torch.half, -0.1, True),
                (torch.int8, -2, False),
                (torch.uint8, 129, False),
                (torch.int, -1e5, False),
                (torch.long, -1e15, False),
            ]:
                if requires_cuda and not cuda:
                    continue
                for src in group:
                    expected_tensor = _build_tensor(src + 1, value, dtype)
                    if cuda:
                        expected_tensor = expected_tensor.cuda(rank_to_GPU[rank][0])
                    if rank == src:
                        if with_options:
                            opts = dist.BroadcastOptions()
                            opts.rootTensor = 0
                            opts.rootRank = src
                            self.call_dist_op(":broadcast", True, group_id.broadcast, [expected_tensor], opts)
                        else:
                            self.call_dist_op(":broadcast", False, dist.broadcast, expected_tensor, src, group_id)
                    else:
                        tensor = _build_tensor(src + 1, -1, dtype)
                        if cuda:
                            tensor = tensor.cuda(rank_to_GPU[rank][0])
                        if with_options:
                            opts = dist.BroadcastOptions()
                            opts.rootTensor = 0
                            opts.rootRank = src
                            self.call_dist_op(":broadcast", True, group_id.broadcast, [tensor], opts)
                        else:
                            self.call_dist_op(":broadcast", False, dist.broadcast, tensor, src, group_id)
                        self.assertEqual(tensor.size(), expected_tensor.size())
                        self.assertEqual(tensor.ne(expected_tensor).max(), torch.tensor(False))

            self._barrier()

        @unittest.skipIf(BACKEND == "nccl", "Nccl does not support CPU tensors")
        def test_broadcast(self):
            group, group_id, rank = self._init_global_test()
            self._test_broadcast_helper(group, group_id, rank)

        @unittest.skipIf(
            BACKEND != "gloo" and BACKEND != "nccl",
            "Only Gloo and Nccl backend supports CUDA allReduce",
        )
        @skip_if_no_gpu
        def test_broadcast_cuda(self):
            group, group_id, rank = self._init_global_test()
            rank_to_GPU = self._init_multigpu_helper()
            self._test_broadcast_helper(group, group_id, rank, True, rank_to_GPU)

        @skip_if_small_worldsize
        @unittest.skipIf(BACKEND == "nccl", "Nccl does not support CPU tensors")
        def test_broadcast_group(self):
            group, group_id, rank = self._init_group_test()
            self._test_broadcast_helper(group, group_id, rank)

        @unittest.skipIf(BACKEND == "nccl", "Nccl does not support CPU tensors")
        def test_broadcast_full_group(self):
            group, group_id, rank = self._init_full_group_test()
            self._test_broadcast_helper(group, group_id, rank)

        @unittest.skipIf(
            BACKEND != "nccl",
            "Only NCCL backend supports high priority stream",
        )
        @skip_if_no_gpu
        def test_nccl_high_priority_stream(self):
            group, _, rank = self._init_global_test()
            rank_to_GPU = self._init_multigpu_helper()

            new_port = str(MASTER_PORT + 1)
            os.environ['MASTER_PORT'] = new_port
            gen_iterator = dist.rendezvous('env://', rank, dist.get_world_size())
            store, rank, size = next(gen_iterator)
            store = dist.PrefixStore(new_port, store)

            opts = dist.ProcessGroupNCCL.Options()
            opts.is_high_priority_stream = False
            group_id = dist.ProcessGroupNCCL(store, rank, size, opts)

            self._test_broadcast_helper(group, group_id, rank, True, rank_to_GPU, True)

        # REDUCE
        def _test_reduce_helper(
            self,
            group,
            group_id,
            rank,
            op,
            master_value,
            worker_value,
            expected_value,
            cuda=False,
            rank_to_GPU=None,
        ):
            for src in group:
                tensor = _build_tensor(src + 1).fill_(master_value if rank == src else worker_value)
                if cuda:
                    tensor = tensor.cuda(rank_to_GPU[rank][0])
                self.call_dist_op(":reduce", False, dist.reduce, tensor, src, op, group_id, tensor_shapes=[tensor.shape])
                if rank == src:
                    self.assertEqual(tensor, _build_tensor(src + 1, expected_value))

            self._barrier()

        @unittest.skipIf(BACKEND == "nccl", "Nccl does not support CPU tensors")
        def test_reduce_sum(self):
            group, group_id, rank = self._init_global_test()
            self._test_reduce_helper(
                group,
                group_id,
                rank,
                dist.ReduceOp.SUM,
                2,
                10,
                2 + (10 * (len(group) - 1)),
            )

        @unittest.skipIf(BACKEND != "nccl", "Only Nccl supports CUDA reduce")
        @skip_if_no_gpu
        def test_reduce_sum_cuda(self):
            group, group_id, rank = self._init_global_test()
            rank_to_GPU = self._init_multigpu_helper()
            self._test_reduce_helper(
                group,
                group_id,
                rank,
                dist.ReduceOp.SUM,
                2,
                10,
                2 + 10 * (len(group) - 1),
                True,
                rank_to_GPU,
            )

        @unittest.skipIf(BACKEND == "nccl", "Nccl does not support CPU tensors")
        def test_reduce_product(self):
            group, group_id, rank = self._init_global_test()
            self._test_reduce_helper(
                group,
                group_id,
                rank,
                dist.ReduceOp.PRODUCT,
                2,
                10,
                reduce((lambda x, y: x * y), [10] * (len(group) - 1), 2),
            )

        @unittest.skipIf(BACKEND == "nccl", "Nccl does not support CPU tensors")
        def test_reduce_min(self):
            group, group_id, rank = self._init_global_test()
            self._test_reduce_helper(group, group_id, rank, dist.ReduceOp.MIN, 1010, 1, 1)

        @unittest.skipIf(BACKEND == "nccl", "Nccl does not support CPU tensors")
        def test_reduce_max(self):
            group, group_id, rank = self._init_global_test()
            self._test_reduce_helper(group, group_id, rank, dist.ReduceOp.MAX, -1, 10, 10)

        @unittest.skipIf(BACKEND == "nccl", "Nccl does not support CPU tensors")
        @skip_if_small_worldsize
        def test_reduce_group_sum(self):
            group, group_id, rank = self._init_group_test()
            self._test_reduce_helper(
                group,
                group_id,
                rank,
                dist.ReduceOp.SUM,
                2,
                10,
                2 + (10 * (len(group) - 1)),
            )

        @unittest.skipIf(BACKEND == "nccl", "Nccl does not support CPU tensors")
        @skip_if_small_worldsize
        def test_reduce_group_product(self):
            group, group_id, rank = self._init_group_test()
            self._test_reduce_helper(
                group,
                group_id,
                rank,
                dist.ReduceOp.PRODUCT,
                2,
                10,
                reduce((lambda x, y: x * y), [10] * (len(group) - 1), 2),
            )

        @unittest.skipIf(BACKEND == "nccl", "Nccl does not support CPU tensors")
        @skip_if_small_worldsize
        def test_reduce_group_min(self):
            group, group_id, rank = self._init_group_test()
            self._test_reduce_helper(group, group_id, rank, dist.ReduceOp.MIN, 1010, 1, 1)

        @unittest.skipIf(BACKEND == "nccl", "Nccl does not support CPU tensors")
        @skip_if_small_worldsize
        def test_reduce_group_max(self):
            group, group_id, rank = self._init_group_test()
            self._test_reduce_helper(group, group_id, rank, dist.ReduceOp.MAX, -1, 10, 10)

        @unittest.skipIf(BACKEND == "nccl", "Nccl does not support CPU tensors")
        def test_reduce_full_group_sum(self):
            group, group_id, rank = self._init_full_group_test()
            self._test_reduce_helper(
                group,
                group_id,
                rank,
                dist.ReduceOp.SUM,
                2,
                10,
                2 + (10 * (len(group) - 1)),
            )

        @unittest.skipIf(BACKEND == "nccl", "Nccl does not support CPU tensors")
        def test_reduce_full_group_product(self):
            group, group_id, rank = self._init_full_group_test()
            self._test_reduce_helper(
                group,
                group_id,
                rank,
                dist.ReduceOp.PRODUCT,
                2,
                10,
                reduce((lambda x, y: x * y), [10] * (len(group) - 1), 2),
            )

        @unittest.skipIf(BACKEND == "nccl", "Nccl does not support CPU tensors")
        def test_reduce_full_group_min(self):
            group, group_id, rank = self._init_full_group_test()
            self._test_reduce_helper(group, group_id, rank, dist.ReduceOp.MIN, 1010, 1, 1)

        @unittest.skipIf(BACKEND == "nccl", "Nccl does not support CPU tensors")
        def test_reduce_full_group_max(self):
            group, group_id, rank = self._init_full_group_test()
            self._test_reduce_helper(group, group_id, rank, dist.ReduceOp.MAX, -1, 10, 10)

        # REDUCE TWICE
        def _test_reduce_twice_helper(
            self,
            group,
            group_id,
            rank,
            op,
            master_value,
            worker_value,
            expected_value,
            cuda=False,
            rank_to_GPU=None,
        ):
            for src in group:
                tensors = [_build_tensor(src + 1).fill_(master_value if rank == src else worker_value) for i in range(2)]
                if cuda:
                    for i in range(2):
                        tensors[i] = tensors[i].cuda(rank_to_GPU[rank][0])
                self.call_dist_op(
                    ":reduce",
                    False,
                    dist.reduce,
                    tensors[0],
                    src,
                    op,
                    group_id,
                    secondary_op_call=lambda: dist.reduce(tensors[1], src, op, group_id),
                    tensor_shapes=[tensors[0].shape]
                )
                if rank == src:
                    for tensor in tensors:
                        self.assertEqual(tensor, _build_tensor(src + 1, expected_value))

            self._barrier()

        @unittest.skipIf(BACKEND == "nccl", "Nccl does not support CPU tensors")
        def test_reduce_sum_twice(self):
            group, group_id, rank = self._init_global_test()
            self._test_reduce_twice_helper(
                group,
                group_id,
                rank,
                dist.ReduceOp.SUM,
                2,
                10,
                2 + (10 * (len(group) - 1)),
            )

        @unittest.skipIf(BACKEND != "nccl", "Only Nccl supports CUDA reduce")
        @skip_if_no_gpu
        def test_reduce_sum_cuda_twice(self):
            group, group_id, rank = self._init_global_test()
            rank_to_GPU = self._init_multigpu_helper()
            self._test_reduce_twice_helper(
                group,
                group_id,
                rank,
                dist.ReduceOp.SUM,
                2,
                10,
                2 + 10 * (len(group) - 1),
                True,
                rank_to_GPU,
            )


        @skip_if_no_gpu
        @require_backend({"gloo", "nccl"})
        def test_all_reduce_result_cuda(self):
            group, group_id, rank = self._init_global_test()
            rank_to_GPU = self._init_multigpu_helper()
            for src in group:
                if rank == src:
                    tensor = _build_tensor(src + 1, 2)
                else:
                    tensor = _build_tensor(src + 1, 10)
                tensor = tensor.cuda(rank_to_GPU[rank][0])

                opts = AllreduceOptions()
                opts.reduceOp = dist.ReduceOp.SUM

                if group_id == GroupMember.WORLD:
                    work = _get_default_group().allreduce([tensor], opts)
                else:
                    work = group_id.allreduce([tensor], opts)


                if BACKEND == "gloo":
                    # Calling result right the work is finished should throw exception.
                    # Here we have a race condition, we may not assume the work is not
                    # finished by the time we run next lines.
                    try:
                        with self.assertRaisesRegex(
                                RuntimeError,
                                "Work needs to be completed before calling result"):
                            work.result()
                    except AssertionError:
                        # Exception was not raised, ensure is_completed()
                        self.assertTrue(work.is_completed())

                    work.wait()
                    result = work.result()
                else:
                    # In case of NCCL we should be able to retrieve pointer to the result
                    # even before work is finished.
                    result = work.result()
                    work.wait()

                expected_value = 2 + (10 * (len(group) - 1))
                self.assertEqual(result, [_build_tensor(src + 1, expected_value)])
            self._barrier()

        def call_dist_op(
            self,
            profiling_title_postfix,
            is_async,
            op,
            *args,
            expect_event=True,
            secondary_op_call=None,
            profile_cuda=False,
            tensor_shapes=None,
            **kwargs,
        ):
            op_calls = [lambda: op(*args, **kwargs)]
            if secondary_op_call is not None:
                op_calls.append(secondary_op_call)

            with torch.autograd.profiler.profile(
                use_cuda=profile_cuda, record_shapes=True
            ) as prof:
                works = [op_call() for op_call in op_calls]
                if is_async:
                    for work in works:
                        work.wait()

            def get_event(postfix):
                return [event for event in prof.function_events if event.name.endswith(postfix)]

            if expect_event and dist.get_backend() in PROFILING_SUPPORTED_BACKENDS:
                events = get_event(profiling_title_postfix)
                self.assertEqual(len(events), len(op_calls))
                for e in events:
                    self.assertEqual(e.count, 1)
                    self.assertGreaterEqual(e.cpu_time, 0)
                    # Verify tensor shapes if given
                    if tensor_shapes is not None:
                        self.assertEqual(e.input_shapes, tensor_shapes, f"event shape: {e.input_shapes} vs tensor {tensor_shapes}")

        # ALL REDUCE
        def _test_all_reduce_helper(
            self,
            group,
            group_id,
            rank,
            op,
            master_value,
            worker_value,
            expected_value,
            cuda=False,
            rank_to_GPU=None,
            dtype=torch.float,
            async_op=False,
        ):
            for src in group:
                curr_value = master_value if rank == src else worker_value

                tensor = _build_tensor(src + 1, dtype=dtype).fill_(curr_value)
                if cuda:
                    tensor = tensor.cuda(rank_to_GPU[rank][0])
                if tensor.dtype == torch.complex64:
                    tensor_shapes = [torch.view_as_real(tensor).shape]
                else:
                    tensor_shapes = [tensor.shape]
                self.call_dist_op(
                    ":all_reduce",
                    async_op,
                    dist.all_reduce,
                    tensor,
                    op,
                    group_id,
                    async_op=async_op,
                    tensor_shapes=tensor_shapes
                )
                # Currently, only Gloo backend has profiling tested with CUDA enabled.
                # Only run cuda profiling test for one rank to speed up since
                # running with different src_rank does not affect the correctness.
                if (
                    src == 0
                    and cuda
                    and dist.get_backend() in CUDA_PROFILING_SUPPORTED_BACKENDS
                ):
                    self.call_dist_op(
                        ":all_reduce",
                        async_op,
                        dist.all_reduce,
                        tensor,
                        op,
                        group_id,
                        async_op=async_op,
                        profile_cuda=True,
                        tensor_shapes=tensor_shapes,
                    )

            self._barrier()

        @unittest.skipIf(BACKEND == "nccl", "Nccl does not support CPU tensors")
        def test_all_reduce_sum(self):
            group, group_id, rank = self._init_global_test()
            self._test_all_reduce_helper(
                group,
                group_id,
                rank,
                dist.ReduceOp.SUM,
                2,
                10,
                2 + (10 * (len(group) - 1)),
            )

        @unittest.skipIf(BACKEND == "nccl", "Nccl does not support CPU tensors")
        def test_all_reduce_sum_async(self):
            group, group_id, rank = self._init_global_test()
            self._test_all_reduce_helper(
                group,
                group_id,
                rank,
                dist.ReduceOp.SUM,
                2,
                10,
                2 + (10 * (len(group) - 1)),
                async_op=True
            )

        @unittest.skipIf(
            BACKEND != "gloo" and BACKEND != "nccl",
            "Only Gloo and NCCL backends will have CUDA allReduce tested",
        )
        @skip_if_no_gpu
        def test_all_reduce_sum_cuda(self):
            group, group_id, rank = self._init_global_test()
            rank_to_GPU = self._init_multigpu_helper()
            self._test_all_reduce_helper(
                group,
                group_id,
                rank,
                dist.ReduceOp.SUM,
                2,
                10,
                2 + (10 * (len(group) - 1)),
                True,
                rank_to_GPU,
            )

        @unittest.skipIf(
            BACKEND != "gloo" and BACKEND != "nccl",
            "Only Gloo and NCCL backends will have CUDA allReduce tested",
        )
        @skip_if_no_gpu
        def test_all_reduce_sum_cuda_async(self):
            group, group_id, rank = self._init_global_test()
            rank_to_GPU = self._init_multigpu_helper()
            self._test_all_reduce_helper(
                group,
                group_id,
                rank,
                dist.ReduceOp.SUM,
                2,
                10,
                2 + (10 * (len(group) - 1)),
                True,
                rank_to_GPU,
                async_op=True
            )

        @unittest.skipIf(BACKEND == "nccl", "Nccl does not support CPU tensors")
        def test_all_reduce_sum_complex(self):
            group, group_id, rank = self._init_global_test()
            self._test_all_reduce_helper(
                group,
                group_id,
                rank,
                dist.ReduceOp.SUM,
                complex(2, 3),
                complex(10, 11),
                complex(2, 3) + (complex(10, 11) * (len(group) - 1)),
                dtype=torch.cfloat,
            )

        @unittest.skipIf(BACKEND == "nccl", "Nccl does not support CPU tensors")
        def test_all_reduce_complex_unsupported_ops(self):
            unsupported_ops = [dist.ReduceOp.MAX, dist.ReduceOp.MIN, dist.ReduceOp.PRODUCT,
                               dist.ReduceOp.BAND, dist.ReduceOp.BOR, dist.ReduceOp.BXOR]
            group, group_id, rank = self._init_global_test()
            for unsupported_op in unsupported_ops:
                with self.assertRaisesRegex(RuntimeError, "all_reduce does not support"):
                    dist.all_reduce(_build_tensor(1, dtype=torch.cfloat), unsupported_op, group_id)

        @unittest.skipIf(
            BACKEND != "gloo" and BACKEND != "nccl",
            "Only Gloo and NCCL backends will have CUDA allReduce tested",
        )
        @skip_if_no_gpu
        def test_all_reduce_sum_cuda_complex(self):
            group, group_id, rank = self._init_global_test()
            rank_to_GPU = self._init_multigpu_helper()
            self._test_all_reduce_helper(
                group,
                group_id,
                rank,
                dist.ReduceOp.SUM,
                complex(2, 3),
                complex(10, 11),
                complex(2, 3) + (complex(10, 11) * (len(group) - 1)),
                True,
                rank_to_GPU,
                dtype=torch.cfloat,
            )

        @unittest.skipIf(BACKEND == "nccl", "Nccl does not support CPU tensors")
        def test_all_reduce_product(self):
            group, group_id, rank = self._init_global_test()
            self._test_all_reduce_helper(
                group,
                group_id,
                rank,
                dist.ReduceOp.PRODUCT,
                2,
                10,
                reduce((lambda x, y: x * y), [10] * (len(group) - 1), 2),
            )

        @unittest.skipIf(BACKEND == "nccl", "Nccl does not support CPU tensors")
        def test_all_reduce_min(self):
            group, group_id, rank = self._init_global_test()
            self._test_all_reduce_helper(
                group, group_id, rank, dist.ReduceOp.MIN, 1010, 1, 1
            )

        @unittest.skipIf(BACKEND == "nccl", "Nccl does not support CPU tensors")
        def test_all_reduce_max(self):
            group, group_id, rank = self._init_global_test()
            self._test_all_reduce_helper(
                group, group_id, rank, dist.ReduceOp.MAX, -1, 10, 10
            )

        @skip_if_small_worldsize
        @unittest.skipIf(BACKEND == "nccl", "Nccl does not support CPU tensors")
        def test_all_reduce_group_sum(self):
            group, group_id, rank = self._init_group_test()
            self._test_all_reduce_helper(
                group,
                group_id,
                rank,
                dist.ReduceOp.SUM,
                2,
                10,
                2 + (10 * (len(group) - 1)),
            )

        @skip_if_small_worldsize
        @unittest.skipIf(BACKEND == "nccl", "Nccl does not support CPU tensors")
        def test_all_reduce_group_product(self):
            group, group_id, rank = self._init_group_test()
            self._test_all_reduce_helper(
                group,
                group_id,
                rank,
                dist.ReduceOp.PRODUCT,
                2,
                10,
                reduce((lambda x, y: x * y), [10] * (len(group) - 1), 2),
            )

        @skip_if_small_worldsize
        @unittest.skipIf(BACKEND == "nccl", "Nccl does not support CPU tensors")
        def test_all_reduce_group_min(self):
            group, group_id, rank = self._init_group_test()
            self._test_all_reduce_helper(
                group, group_id, rank, dist.ReduceOp.MIN, 1010, 1, 1
            )

        @skip_if_small_worldsize
        @unittest.skipIf(BACKEND == "nccl", "Nccl does not support CPU tensors")
        def test_all_reduce_group_max(self):
            group, group_id, rank = self._init_group_test()
            self._test_all_reduce_helper(
                group, group_id, rank, dist.ReduceOp.MAX, -1, 10, 10
            )

        @unittest.skipIf(BACKEND == "nccl", "Nccl does not support CPU tensors")
        def test_all_reduce_full_group_sum(self):
            group, group_id, rank = self._init_full_group_test()
            self._test_all_reduce_helper(
                group,
                group_id,
                rank,
                dist.ReduceOp.SUM,
                2,
                10,
                2 + (10 * (len(group) - 1)),
            )

        @unittest.skipIf(BACKEND == "nccl", "Nccl does not support CPU tensors")
        def test_all_reduce_full_group_product(self):
            group, group_id, rank = self._init_full_group_test()
            self._test_all_reduce_helper(
                group,
                group_id,
                rank,
                dist.ReduceOp.PRODUCT,
                2,
                10,
                reduce((lambda x, y: x * y), [10] * (len(group) - 1), 2),
            )

        @unittest.skipIf(BACKEND == "nccl", "Nccl does not support CPU tensors")
        def test_all_reduce_full_group_min(self):
            group, group_id, rank = self._init_full_group_test()
            self._test_all_reduce_helper(
                group, group_id, rank, dist.ReduceOp.MIN, 1010, 1, 1
            )

        @unittest.skipIf(BACKEND == "nccl", "Nccl does not support CPU tensors")
        def test_all_reduce_full_group_max(self):
            group, group_id, rank = self._init_full_group_test()
            self._test_all_reduce_helper(
                group, group_id, rank, dist.ReduceOp.MAX, -1, 10, 10
            )

        # SPARSE ALL REDUCE
        def _test_sparse_all_reduce_sum(self, fn):
            group, group_id, rank = self._init_global_test()

            tests = simple_sparse_reduce_tests(
                rank,
                dist.get_world_size(),
                num_inputs=1)
            for (inputs, outputs) in tests:
                tensors = [fn(input) for input in inputs]
                dist.all_reduce(tensors[0], dist.ReduceOp.SUM, group_id)
                self.assertEqual(tensors[0], outputs[0])

        @unittest.skipIf(BACKEND != "gloo", "Only Gloo backend support sparse all reduce")
        def test_sparse_all_reduce_sum(self):
            self._test_sparse_all_reduce_sum(lambda t: t)

        @unittest.skipIf(BACKEND != "gloo", "Only Gloo backend support sparse all reduce")
        @skip_if_no_gpu
        def test_sparse_all_reduce_sum_cuda(self):
            self._test_sparse_all_reduce_sum(lambda t: t.clone().cuda())

        # ALL REDUCE - COALESCED
        @staticmethod
        def _all_reduce_coalesced_sum_test_cases(group_size):
            return (
                [2, 3, complex(2, 3)],
                [10, 11, complex(10, 11)],
                [2 + 10 * (group_size - 1), 3 + 11 * (group_size - 1), complex(2, 3) + complex(10, 11) * (group_size - 1)],
                [torch.float, torch.float, torch.cfloat],
            )

        @staticmethod
        def _all_reduce_coalesced_product_test_cases(group_size):
            return (
                [1, 2],
                [3, 4],
                [1 * 3 ** (group_size - 1), 2 * 4 ** (group_size - 1)],
                [torch.float, torch.float],
            )

        @staticmethod
        def _all_reduce_coalesced_min_test_cases(group_size):
            return (
                [1, 4],
                [2, 3],
                [1, 3],
                [torch.float, torch.float],
            )

        @staticmethod
        def _all_reduce_coalesced_max_test_cases(group_size):
            return (
                [1, 4],
                [2, 3],
                [2, 4],
                [torch.float, torch.float],
            )

        @unittest.skipIf(BACKEND == "nccl", "Nccl does not support CPU tensors")
        def test_all_reduce_coalesced_max_complex_unsupported(self):
            group, group_id, rank = self._init_global_test()
            with self.assertRaisesRegex(RuntimeError, "all_reduce does not support"):
                dist.all_reduce_coalesced([_build_tensor(1, dtype=torch.cfloat)], dist.ReduceOp.MAX, group_id)

        def _test_all_reduce_coalesced_helper(
            self,
            group,
            group_id,
            rank,
            op,
            cuda=False,
            rank_to_GPU=None,
        ):
            test_case_func = {
                dist.ReduceOp.SUM: self._all_reduce_coalesced_sum_test_cases,
                dist.ReduceOp.PRODUCT: self._all_reduce_coalesced_product_test_cases,
                dist.ReduceOp.MIN: self._all_reduce_coalesced_min_test_cases,
                dist.ReduceOp.MAX: self._all_reduce_coalesced_max_test_cases
            }[op]

            master_values, worker_values, expected_values, dtypes = test_case_func(len(group))

            for src in group:
                curr_values = master_values if rank == src else worker_values
                tensors = [
                    _build_tensor(src + 1, val, dtype=dtype)
                    for dtype, val in zip(dtypes, curr_values)
                ]
                if cuda:
                    tensors = [t.cuda(rank_to_GPU[rank][0]) for t in tensors]
                tensor_shapes = []
                for tensor in tensors:
                    if tensor.dtype == torch.complex64:
                        tensor_shapes.append(torch.view_as_real(tensor).shape)
                    else:
                        tensor_shapes.append(tensor.shape)
                self.call_dist_op(
                    ":all_reduce",
                    False,
                    dist.all_reduce_coalesced,
                    tensors,
                    op,
                    group_id,
                    tensor_shapes=tensor_shapes
                )
                expected_tensors = [
                    _build_tensor(src + 1, expected_value, dtype=dtype)
                    for dtype, expected_value in zip(dtypes, expected_values)
                ]
                self.assertEqual(
                    tensors,
                    expected_tensors
                )

            self._barrier()

        @require_backend({"gloo"})
        def test_all_reduce_coalesced_sum(self):
            group, group_id, rank = self._init_global_test()
            self._test_all_reduce_coalesced_helper(
                group,
                group_id,
                rank,
                dist.ReduceOp.SUM,
                cuda=False,
                rank_to_GPU=None,
            )

        @require_backend({"gloo"})
        def test_all_reduce_coalesced_product(self):
            group, group_id, rank = self._init_global_test()
            self._test_all_reduce_coalesced_helper(
                group,
                group_id,
                rank,
                dist.ReduceOp.PRODUCT,
                cuda=False,
                rank_to_GPU=None,
            )

        @require_backend({"gloo"})
        def test_all_reduce_coalesced_min(self):
            group, group_id, rank = self._init_global_test()
            self._test_all_reduce_coalesced_helper(
                group,
                group_id,
                rank,
                dist.ReduceOp.MIN,
                cuda=False,
                rank_to_GPU=None,
            )

        @require_backend({"gloo"})
        def test_all_reduce_coalesced_max(self):
            group, group_id, rank = self._init_global_test()
            self._test_all_reduce_coalesced_helper(
                group,
                group_id,
                rank,
                dist.ReduceOp.MAX,
                cuda=False,
                rank_to_GPU=None
            )

        @skip_if_small_worldsize
        @require_backend({"gloo"})
        def test_all_reduce_coalesced_group_sum(self):
            group, group_id, rank = self._init_group_test()
            self._test_all_reduce_coalesced_helper(
                group,
                group_id,
                rank,
                dist.ReduceOp.SUM,
                cuda=False,
                rank_to_GPU=None
            )

        @skip_if_small_worldsize
        @require_backend({"gloo"})
        def test_all_reduce_coalesced_group_product(self):
            group, group_id, rank = self._init_group_test()
            self._test_all_reduce_coalesced_helper(
                group,
                group_id,
                rank,
                dist.ReduceOp.PRODUCT,
                cuda=False,
                rank_to_GPU=None
            )

        @skip_if_small_worldsize
        @require_backend({"gloo"})
        def test_all_reduce_coalesced_group_min(self):
            group, group_id, rank = self._init_group_test()
            self._test_all_reduce_coalesced_helper(
                group,
                group_id,
                rank,
                dist.ReduceOp.MIN,
                cuda=False,
                rank_to_GPU=None
            )

        @skip_if_small_worldsize
        @require_backend({"gloo"})
        def test_all_reduce_coalesced_group_max(self):
            group, group_id, rank = self._init_group_test()
            self._test_all_reduce_coalesced_helper(
                group,
                group_id,
                rank,
                dist.ReduceOp.MAX,
                cuda=False,
                rank_to_GPU=None
            )

        @require_backend({"gloo"})
        def test_all_reduce_coalesced_full_group_sum(self):
            group, group_id, rank = self._init_full_group_test()
            self._test_all_reduce_coalesced_helper(
                group,
                group_id,
                rank,
                dist.ReduceOp.SUM,
                cuda=False,
                rank_to_GPU=None
            )

        @require_backend({"gloo"})
        def test_all_reduce_coalesced_full_group_product(self):
            group, group_id, rank = self._init_full_group_test()
            self._test_all_reduce_coalesced_helper(
                group,
                group_id,
                rank,
                dist.ReduceOp.PRODUCT,
                cuda=False,
                rank_to_GPU=None
            )

        @require_backend({"gloo"})
        def test_all_reduce_coalesced_full_group_min(self):
            group, group_id, rank = self._init_full_group_test()
            self._test_all_reduce_coalesced_helper(
                group,
                group_id,
                rank,
                dist.ReduceOp.MIN,
                cuda=False,
                rank_to_GPU=None,
            )

        @require_backend({"gloo"})
        def test_all_reduce_coalesced_full_group_max(self):
            group, group_id, rank = self._init_full_group_test()
            self._test_all_reduce_coalesced_helper(
                group,
                group_id,
                rank,
                dist.ReduceOp.MAX,
                cuda=False,
                rank_to_GPU=None
            )

        # SCATTER
        def _test_scatter_helper(self, group, group_id, rank):
            for dest in group:
                tensor = _build_tensor(dest + 1, -1)
                expected_tensor = _build_tensor(dest + 1, rank)
                tensors = (
                    [_build_tensor(dest + 1, i) for i in group] if rank == dest else []
                )
                self.call_dist_op(
                    ":scatter",
                    False,
                    dist.scatter,
                    tensor,
                    src=dest,
                    scatter_list=tensors,
                    group=group_id,
                    tensor_shapes=[t.shape for t in tensors]
                )
                self.assertEqual(tensor, expected_tensor)

            self._barrier()

        @unittest.skipIf(BACKEND == "nccl", "Nccl does not support CPU tensors")
        def test_scatter_checks(self):
            group, group_id, rank = self._init_global_test()
            one = torch.ones([1])

            # Specify scatter_list argument only on source rank.
            output = one.clone() * -1
            if rank == 0:
                scatter_list = [one.clone() * i for i in group]
                dist.scatter(output, src=0, scatter_list=scatter_list)
            else:
                dist.scatter(output, src=0)
            self.assertEqual(output, one * rank)

            # Don't specify src argument.
            output = one.clone() * -1
            if rank == 0:
                scatter_list = [one.clone() * i for i in group]
                dist.scatter(output, scatter_list=scatter_list)
            else:
                dist.scatter(output)
            self.assertEqual(output, one * rank)

        @unittest.skipIf(BACKEND == "nccl", "Nccl does not support scatter")
        def test_scatter(self):
            group, group_id, rank = self._init_global_test()
            self._test_scatter_helper(group, group_id, rank)

        @unittest.skipIf(BACKEND == "nccl", "Nccl does not support scatter")
        @skip_if_small_worldsize
        def test_scatter_group(self):
            group, group_id, rank = self._init_group_test()
            self._test_scatter_helper(group, group_id, rank)

        @unittest.skipIf(BACKEND == "nccl", "Nccl does not support scatter")
        def test_scatter_full_group(self):
            group, group_id, rank = self._init_full_group_test()
            self._test_scatter_helper(group, group_id, rank)

        # GATHER
        def _test_gather_helper(self, group, group_id, rank):
            for dest in group:
                tensor = _build_tensor(dest + 1, rank)
                tensors = (
                    [_build_tensor(dest + 1, -1) for i in group] if rank == dest else []
                )
                self.call_dist_op(
                    ":gather",
                    False,
                    dist.gather,
                    tensor,
                    dst=dest,
                    gather_list=tensors,
                    group=group_id,
                    tensor_shapes=[tensors[0].shape] if len(tensors) > 0 else None
                )
                if rank == dest:
                    expected_tensors = [_build_tensor(dest + 1, i) for i in group]
                    for t1, t2 in zip(tensors, expected_tensors):
                        self.assertEqual(t1, t2)

            self._barrier()

        @unittest.skipIf(BACKEND == "nccl", "Nccl does not support CPU tensors")
        def test_gather_checks(self):
            group, group_id, rank = self._init_global_test()
            one = torch.ones([1])

            # Specify gather_list argument only on destination rank.
            if rank == 0:
                gather_list = [one.clone() for _ in group]
                dist.gather(one * rank, dst=0, gather_list=gather_list)
                for i in group:
                    self.assertEqual(gather_list[i], one * i)
            else:
                dist.gather(one * rank, dst=0)

            # Don't specify dst argument.
            if rank == 0:
                gather_list = [one.clone() for _ in group]
                dist.gather(one * rank, gather_list=gather_list)
                for i in group:
                    self.assertEqual(gather_list[i], one * i)
            else:
                dist.gather(one * rank)

        @unittest.skipIf(BACKEND == "nccl", "Nccl does not support CPU tensors")
        def test_gather(self):
            group, group_id, rank = self._init_global_test()
            self._test_gather_helper(group, group_id, rank)

        @unittest.skipIf(BACKEND == "nccl", "Nccl does not support CPU tensors")
        @skip_if_small_worldsize
        def test_gather_group(self):
            group, group_id, rank = self._init_group_test()
            self._test_gather_helper(group, group_id, rank)

        @unittest.skipIf(BACKEND == "nccl", "Nccl does not support CPU tensors")
        def test_gather_full_group(self):
            group, group_id, rank = self._init_full_group_test()
            self._test_gather_helper(group, group_id, rank)

        # ALL GATHER
        def _test_all_gather_helper(
            self, group, group_id, rank, cuda=False, rank_to_GPU=None, dtype=torch.float
        ):
            for dest in group:
                tensor = _build_tensor(dest + 1, rank, dtype=dtype)
                tensors = [_build_tensor(dest + 1, -1, dtype=dtype) for i in group]
                if cuda:
                    tensor = tensor.cuda(rank_to_GPU[rank][0])
                    tensors = [t.cuda(rank_to_GPU[rank][0]) for t in tensors]
                if tensors[0].dtype == torch.complex64:
                    tensor_shapes = [torch.view_as_real(tensors[0]).shape]
                else:
                    tensor_shapes = [tensors[0].shape]
                self.call_dist_op(":all_gather", False, dist.all_gather, tensors, tensor, group_id, tensor_shapes=tensor_shapes)

                expected_tensors = [_build_tensor(dest + 1, i, dtype=dtype) for i in group]
                for t1, t2 in zip(tensors, expected_tensors):
                    self.assertEqual(t1, t2)

            self._barrier()

        @unittest.skipIf(BACKEND == "nccl", "Nccl does not support CPU tensors")
        def test_all_gather(self):
            group, group_id, rank = self._init_global_test()
            self._test_all_gather_helper(group, group_id, rank)

        @unittest.skipIf(BACKEND != "nccl", "Only Nccl supports CUDA all gather")
        @unittest.skipIf(BACKEND == "nccl", "CUDA all gather skipped for NCCL")
        @skip_if_no_gpu
        def test_all_gather_cuda(self):
            group, group_id, rank = self._init_global_test()
            rank_to_GPU = self._init_multigpu_helper()
            self._test_all_gather_helper(group, group_id, rank, True, rank_to_GPU)

        @unittest.skipIf(BACKEND == "nccl", "Nccl does not support CPU tensors")
        def test_all_gather_complex(self):
            group, group_id, rank = self._init_global_test()
            self._test_all_gather_helper(group, group_id, rank, dtype=torch.cfloat)

        @unittest.skipIf(BACKEND != "nccl", "Only Nccl supports CUDA all gather")
        @unittest.skipIf(BACKEND == "nccl", "CUDA all gather skipped for NCCL")
        @skip_if_no_gpu
        def test_all_gather_cuda_complex(self):
            group, group_id, rank = self._init_global_test()
            rank_to_GPU = self._init_multigpu_helper()
            self._test_all_gather_helper(group, group_id, rank, True, rank_to_GPU, dtype=torch.cfloat)

        @skip_if_small_worldsize
        @unittest.skipIf(BACKEND == "nccl", "Nccl does not support CPU tensors")
        def test_all_gather_group(self):
            group, group_id, rank = self._init_group_test()
            self._test_all_gather_helper(group, group_id, rank)

        @unittest.skipIf(BACKEND == "nccl", "Nccl does not support CPU tensors")
        def test_all_gather_full_group(self):
            group, group_id, rank = self._init_full_group_test()
            self._test_all_gather_helper(group, group_id, rank)

        def _run_all_gather_coalesced_and_verify(
            self, output_tensor_lists, input_tensors, expected_tensors, group_id
        ):
            """
            Helper that runs all_gather_coalesced and returns true if output
            matches expectations.
            """
            tensor_shapes = []
            for input_tensor in input_tensors:
                if input_tensor.dtype == torch.complex64:
                    tensor_shapes.append(torch.view_as_real(input_tensor).shape)
                else:
                    tensor_shapes.append(input_tensor.shape)
            self.call_dist_op(":all_gather", False, dist.all_gather_coalesced,
                              output_tensor_lists, input_tensors, group_id, tensor_shapes=tensor_shapes)

            for l1, l2 in zip(output_tensor_lists, expected_tensors):
                for t1, t2 in zip(l1, l2):
                    if not torch.equal(t1, t2):
                        return False
            return True

        def _test_all_gather_coalesced_helper(
            self, group, group_id, rank, dtype=torch.float
        ):
            # TODO: Instead we should probably go through _rank_not_in_group
            # mechanism to disable sending tensors
            if group_id is not None:
                for test_case_id in range(2, 5):
                    # Make sure we create tensors of incompatible sizes, e.g.
                    # [1], [2x2], [3x3x3] ... to be sent in one batch
                    input_tensors = [
                        _build_multidim_tensor(
                            tensor_id,
                            tensor_id,
                            rank + tensor_id,
                            dtype=dtype) for tensor_id in range(
                                1, test_case_id)
                    ]
                    output_tensor_lists = [
                        [
                            _build_multidim_tensor(
                                tensor_id, tensor_id, -1, dtype=dtype) for tensor_id in range(
                                    1, test_case_id)
                        ] for _ in group
                    ]
                    expected_tensors = [
                        [
                            _build_multidim_tensor(
                                tensor_id,
                                tensor_id,
                                rank_iter + tensor_id,
                                dtype=dtype) for tensor_id in range(
                                    1, test_case_id)
                        ] for rank_iter in group
                    ]
                    assert self._run_all_gather_coalesced_and_verify(
                        output_tensor_lists, input_tensors,
                        expected_tensors, group_id
                    ), "output tensors do not match expected ouputs"

            self._barrier()

        @unittest.skipIf(BACKEND == "nccl", "all_gather_coalesced does not support NCCL")
        @unittest.skipIf(BACKEND == "mpi", "all_gather_coalesced does not support MPI")
        def test_all_gather_coalesced_simple(self):
            group, group_id, rank = self._init_global_test()
            self._test_all_gather_coalesced_helper(group, group_id, rank)

        @unittest.skipIf(BACKEND == "nccl", "all_gather_coalesced does not support NCCL")
        @unittest.skipIf(BACKEND == "mpi", "all_gather_coalesced does not support MPI")
        def test_all_gather_coalesced_complex(self):
            group, group_id, rank = self._init_global_test()
            self._test_all_gather_coalesced_helper(group, group_id, rank, dtype=torch.cfloat)

        @skip_if_small_worldsize
        @unittest.skipIf(BACKEND == "nccl", "all_gather_coalesced does not support NCCL")
        @unittest.skipIf(BACKEND == "mpi", "all_gather_coalesced does not support MPI")
        def test_all_gather_coalesced_group(self):
            group, group_id, rank = self._init_group_test()
            self._test_all_gather_coalesced_helper(group, group_id, rank)

        @unittest.skipIf(BACKEND == "nccl", "all_gather_coalesced does not support NCCL")
        @unittest.skipIf(BACKEND == "mpi", "all_gather_coalesced does not support MPI")
        def test_all_gather_coalesced_full_group(self):
            group, group_id, rank = self._init_full_group_test()
            self._test_all_gather_coalesced_helper(group, group_id, rank)

        @unittest.skipIf(BACKEND == "nccl", "all_gather_coalesced does not support NCCL")
        @unittest.skipIf(BACKEND == "mpi", "all_gather_coalesced does not support MPI")
        def test_all_gather_coalesced_with_empty(self):
            group, group_id, rank = self._init_global_test()
            input_tensors = [
                rank * torch.ones([2, 2]),
                torch.ones([0]),
                (rank + 1) * torch.ones([3, 3]),
                torch.ones([0]),
                torch.ones([0])
            ]
            output_tensors_lists = [
                [
                    -1 * torch.ones([2, 2]),
                    -1 * torch.ones([0]),
                    -1 * torch.ones([3, 3]),
                    -1 * torch.ones([0]),
                    -1 * torch.ones([0])
                ] for _ in group
            ]
            expected_tensors = [
                [
                    r * torch.ones([2, 2]),
                    torch.ones([0]),
                    (r + 1) * torch.ones([3, 3]),
                    torch.ones([0]),
                    torch.ones([0])
                ] for r in group
            ]
            assert self._run_all_gather_coalesced_and_verify(
                output_tensors_lists, input_tensors, expected_tensors, group_id)
            self._barrier()

        # AllToAll
        def _test_all_to_all_single_equal_split_helper(
            self,
            group,
            group_id,
            rank,
            cuda=False,
            rank_to_GPU=None,
        ):
            if group_id is not None:
                size = len(group)
                in_tensor = torch.ones([size, size]) * rank
                expected_tensor = torch.cat([torch.ones([1, size]) * i for i in group])
                out_tensor = torch.ones([size, size]) * -1
                if cuda:
                    in_tensor = in_tensor.cuda(rank_to_GPU[rank][0])
                    expected_tensor = expected_tensor.cuda(rank_to_GPU[rank][0])
                    out_tensor = out_tensor.cuda(rank_to_GPU[rank][0])
                self.call_dist_op(
                    ":all_to_all",
                    False,
                    dist.all_to_all_single,
                    out_tensor,
                    in_tensor,
                    group=group_id,
                    tensor_shapes=[in_tensor.shape]
                )
                self.assertEqual(out_tensor, expected_tensor)
            self._barrier()

        def _test_all_to_all_single_unequal_split_helper(
            self,
            group,
            group_id,
            rank,
            cuda=False,
            rank_to_GPU=None,
        ):
            if group_id is not None:
                size = len(group)
                in_splits = [i + 1 for i in group]
                out_splits = [rank + 1 for _ in group]
                in_tensor = torch.ones([sum(in_splits), size]) * rank
                out_tensor = torch.ones([(rank + 1) * size, size])
                expected_tensor = torch.cat([torch.ones([rank + 1, size]) * i for i in group])
                if cuda:
                    in_tensor = in_tensor.cuda(rank_to_GPU[rank][0])
                    expected_tensor = expected_tensor.cuda(rank_to_GPU[rank][0])
                    out_tensor = out_tensor.cuda(rank_to_GPU[rank][0])
                dist.all_to_all_single(
                    out_tensor, in_tensor, out_splits, in_splits, group=group_id)
                self.assertEqual(out_tensor, expected_tensor)
            self._barrier()

        def _test_all_to_all_helper(
            self,
            group,
            group_id,
            rank,
            cuda=False,
            rank_to_GPU=None,
        ):
            if group_id is not None:
                size = len(group)
                in_splits = [i + 1 for i in group]
                in_tensors = [
                    torch.ones([in_splits[i], size]) * rank for i, _ in enumerate(group)
                ]
                out_tensors = [torch.ones([(rank + 1), size]) for _ in group]
                expected_tensors = [torch.ones([rank + 1, size]) * i for i in group]
                if cuda:
                    in_tensors = [t.cuda(rank_to_GPU[rank][0]) for t in in_tensors]
                    expected_tensors = [t.cuda(rank_to_GPU[rank][0]) for t in expected_tensors]
                    out_tensors = [t.cuda(rank_to_GPU[rank][0]) for t in out_tensors]
                dist.all_to_all(out_tensors, in_tensors, group=group_id)
                for t1, t2 in zip(out_tensors, expected_tensors):
                    self.assertEqual(t1, t2)
            self._barrier()

        @unittest.skipIf(
            BACKEND != "mpi", "Only MPI supports CPU all_to_all_single"
        )
        def test_all_to_all_single_equal_split(self):
            group, group_id, rank = self._init_global_test()
            self._test_all_to_all_single_equal_split_helper(group, group_id, rank)

        @unittest.skipIf(
            BACKEND != "nccl", "Only Nccl supports CUDA all_to_all_single"
        )
        @skip_if_no_gpu
        def test_all_to_all_single_equal_split_cuda(self):
            group, group_id, rank = self._init_global_test()
            rank_to_GPU = self._init_multigpu_helper()
            self._test_all_to_all_single_equal_split_helper(
                group,
                group_id,
                rank,
                True,
                rank_to_GPU,
            )

        @unittest.skipIf(
            BACKEND != "mpi", "Only MPI supports CPU all_to_all_single"
        )
        def test_all_to_all_single_unequal_split(self):
            group, group_id, rank = self._init_global_test()
            self._test_all_to_all_single_unequal_split_helper(group, group_id, rank)

        @unittest.skipIf(
            BACKEND != "nccl", "Only Nccl supports CUDA all_to_all_single"
        )
        @skip_if_no_gpu
        def test_all_to_all_single_unequal_split_cuda(self):
            group, group_id, rank = self._init_global_test()
            rank_to_GPU = self._init_multigpu_helper()
            self._test_all_to_all_single_unequal_split_helper(
                group,
                group_id,
                rank,
                True,
                rank_to_GPU,
            )

        @unittest.skipIf(BACKEND != "mpi", "Only MPI supports all_to_all")
        def test_all_to_all(self):
            group, group_id, rank = self._init_global_test()
            self._test_all_to_all_helper(group, group_id, rank)

        @unittest.skipIf(BACKEND != "nccl", "Only NCCL supports CUDA all_to_all")
        @skip_if_rocm
        def test_all_to_all_cuda(self):
            group, group_id, rank = self._init_global_test()
            rank_to_GPU = self._init_multigpu_helper()
            self._test_all_to_all_helper(group, group_id, rank, True, rank_to_GPU)

        @unittest.skipIf(
            BACKEND != "mpi", "Only MPI supports CPU all_to_all_single"
        )
        @skip_if_small_worldsize
        def test_all_to_all_single_equal_split_group(self):
            group, group_id, rank = self._init_group_test()
            self._test_all_to_all_single_equal_split_helper(group, group_id, rank)

        @unittest.skipIf(
            BACKEND != "nccl", "Only Nccl supports CUDA all_to_all_single"
        )
        @skip_if_no_gpu
        @skip_if_small_worldsize
        def test_all_to_all_single_equal_split_group_cuda(self):
            group, group_id, rank = self._init_group_test()
            rank_to_GPU = self._init_multigpu_helper()
            self._test_all_to_all_single_equal_split_helper(
                group,
                group_id,
                rank,
                True,
                rank_to_GPU,
            )

        @unittest.skipIf(
            BACKEND != "mpi", "Only MPI supports CPU all_to_all_single"
        )
        @skip_if_small_worldsize
        def test_all_to_all_single_unequal_split_group(self):
            group, group_id, rank = self._init_group_test()
            self._test_all_to_all_single_unequal_split_helper(group, group_id, rank)

        @unittest.skipIf(
            BACKEND != "nccl", "Only Nccl supports CUDA all_to_all_single"
        )
        @skip_if_no_gpu
        @skip_if_small_worldsize
        def test_all_to_all_single_unequal_split_group_cuda(self):
            group, group_id, rank = self._init_global_test()
            rank_to_GPU = self._init_multigpu_helper()
            self._test_all_to_all_single_unequal_split_helper(
                group,
                group_id,
                rank,
                True,
                rank_to_GPU,
            )

        @unittest.skipIf(BACKEND != "mpi", "Only MPI supports all_to_all")
        @skip_if_small_worldsize
        def test_all_to_all_group(self):
            group, group_id, rank = self._init_group_test()
            self._test_all_to_all_helper(group, group_id, rank)

        @unittest.skipIf(
            BACKEND != "nccl", "Only Nccl supports CUDA all_to_all_single"
        )
        @skip_if_small_worldsize
        @skip_if_rocm
        def test_all_to_all_group_cuda(self):
            group, group_id, rank = self._init_group_test()
            rank_to_GPU = self._init_multigpu_helper()
            self._test_all_to_all_helper(
                group,
                group_id,
                rank,
                True,
                rank_to_GPU)

        @unittest.skipIf(
            BACKEND != "mpi", "Only MPI supports CPU all_to_all_single"
        )
        def test_all_to_all_single_equal_split_full_group(self):
            group, group_id, rank = self._init_full_group_test()
            self._test_all_to_all_single_equal_split_helper(group, group_id, rank)

        @unittest.skipIf(
            BACKEND != "nccl", "Only Nccl supports CUDA all_to_all_single"
        )
        @skip_if_no_gpu
        def test_all_to_all_single_equal_split_full_group_cuda(self):
            group, group_id, rank = self._init_full_group_test()
            rank_to_GPU = self._init_multigpu_helper()
            self._test_all_to_all_single_equal_split_helper(
                group,
                group_id,
                rank,
                True,
                rank_to_GPU,
            )

        @unittest.skipIf(
            BACKEND != "mpi", "Only MPI supports CPU all_to_all_single"
        )
        def test_all_to_all_single_unequal_split_full_group(self):
            group, group_id, rank = self._init_full_group_test()
            self._test_all_to_all_single_unequal_split_helper(group, group_id, rank)

        @unittest.skipIf(
            BACKEND != "nccl", "Only Nccl supports CUDA all_to_all_single"
        )
        @skip_if_no_gpu
        def test_all_to_all_single_unequal_split_full_group_cuda(self):
            group, group_id, rank = self._init_full_group_test()
            rank_to_GPU = self._init_multigpu_helper()
            self._test_all_to_all_single_unequal_split_helper(
                group,
                group_id,
                rank,
                True,
                rank_to_GPU,
            )

        @unittest.skipIf(BACKEND != "mpi", "Only MPI supports all_to_all")
        def test_all_to_all_full_group(self):
            group, group_id, rank = self._init_full_group_test()
            self._test_all_to_all_helper(group, group_id, rank)

        @unittest.skipIf(BACKEND != "nccl", "Only NCCL supports CUDA all_to_all")
        @skip_if_rocm
        def test_all_to_all_full_group_cuda(self):
            group, group_id, rank = self._init_full_group_test()
            rank_to_GPU = self._init_multigpu_helper()
            self._test_all_to_all_helper(group, group_id, rank, True, rank_to_GPU)

        # BARRIER
        def _test_barrier_helper(
                self, group, group_id, rank, cuda=False, rank_to_GPU=None):
            WAIT_TIME = 0.3  # seconds

            for dest in group:
                expected_time = torch.DoubleTensor(1).fill_(0.0)
                if cuda:
                    expected_time = expected_time.cuda(rank_to_GPU[rank][0])
                if dest == rank:
                    expected_time.fill_(time.time() + WAIT_TIME)
                    dist.broadcast(expected_time, dest, group_id)
                    time.sleep(WAIT_TIME + 0.1)  # sleep a little bit longer
                    dist.barrier(group_id)
                else:
                    dist.broadcast(expected_time, dest, group_id)
                    dist.barrier(group_id)
                    self.assertGreaterEqual(
                        float(time.time()),
                        float(expected_time[0]),
                        "destination rank: %d, my rank: %d" % (dest, rank) +
                        " (if you see this failure, please report in #14554)")

            # Use higher timeout for the instance where the test runs
            # against a subgroup and uses a CUDA tensor for expected time.
            # The CUDA initialization for the participating processes can
            # take long enough for the barrier timeout to trigger on the
            # process that doesn't participate in the group.
            self._barrier(timeout=20)

        @skip_if_no_gpu
        @unittest.skipIf(BACKEND == "mpi", "MPI doesn't supports GPU barrier")
        def test_barrier_cuda(self):
            group, group_id, rank = self._init_global_test()
            rank_to_GPU = self._init_multigpu_helper()
            self._test_barrier_helper(group, group_id, rank, True, rank_to_GPU)

        @skip_if_small_worldsize
        @skip_if_no_gpu
        @unittest.skipIf(BACKEND == "mpi", "MPI doesn't supports GPU barrier")
        def test_barrier_group_cuda(self):
            group, group_id, rank = self._init_group_test()
            rank_to_GPU = self._init_multigpu_helper()
            self._test_barrier_helper(group, group_id, rank, True, rank_to_GPU)

        @skip_if_small_worldsize
        @skip_if_no_gpu
        @unittest.skipIf(BACKEND == "mpi", "MPI doesn't supports GPU barrier")
        def test_barrier_full_group_cuda(self):
            group, group_id, rank = self._init_full_group_test()
            rank_to_GPU = self._init_multigpu_helper()
            self._test_barrier_helper(group, group_id, rank, True, rank_to_GPU)

        @unittest.skipIf(BACKEND == "nccl", "NCCL does not support CPU barrier")
        def test_barrier(self):
            group, group_id, rank = self._init_global_test()
            self._test_barrier_helper(group, group_id, rank)

        @skip_if_small_worldsize
        @unittest.skipIf(BACKEND == "nccl", "NCCL does not support CPU barrier")
        def test_barrier_group(self):
            group, group_id, rank = self._init_group_test()
            self._test_barrier_helper(group, group_id, rank)

        @unittest.skipIf(BACKEND == "nccl", "NCCL does not support CPU barrier")
        def test_barrier_full_group(self):
            group, group_id, rank = self._init_full_group_test()
            self._test_barrier_helper(group, group_id, rank)

        def _test_broadcast_multigpu_helper(self, group, group_id, rank, rank_to_GPU):
            for src in group:
                expected_tensor = _build_tensor(src + 1)
                tensors = [
                    _build_tensor(src + 1, -1).cuda(device=i) for i in rank_to_GPU[rank]
                ]
                if rank == src:
                    tensors[0] = expected_tensor.cuda(device=rank_to_GPU[rank][0])

                dist.broadcast_multigpu(tensors, src, group_id)
                for tensor in tensors:
                    self.assertEqual(tensor, expected_tensor)
            self._barrier()

        @unittest.skipIf(BACKEND == "mpi", "MPI doesn't support broadcast multigpu")
        @unittest.skipIf(BACKEND == "nccl", "NCCL broadcast multigpu skipped")
        @skip_if_no_gpu
        def test_broadcast_multigpu(self):
            group, group_id, rank = self._init_global_test()
            rank_to_GPU = self._init_multigpu_helper()
            self._test_broadcast_multigpu_helper(group, group_id, rank, rank_to_GPU)

        def _test_all_reduce_multigpu_helper(
            self,
            group,
            group_id,
            rank,
            rank_to_GPU,
            op,
            master_value,
            worker_value,
            expected_value,
            dtype=torch.float,
        ):
            for src in group:
                curr_value = master_value if rank == src else worker_value
                tensors = [
                    _build_tensor(src + 1, curr_value, dtype=dtype).cuda(device=i)
                    for i in rank_to_GPU[rank]
                ]
                self.call_dist_op(":all_reduce", False, dist.all_reduce_multigpu, tensors, op, group_id)
                expected_tensor = _build_tensor(src + 1, expected_value, dtype=dtype)
                for tensor in tensors:
                    self.assertEqual(tensor, expected_tensor)

            self._barrier()

        @unittest.skipIf(BACKEND == "mpi", "MPI doesn't support broadcast multigpu")
        @unittest.skipIf(BACKEND == "nccl", "CUDA all_reduce multigpu skipped for NCCL")
        @skip_if_no_gpu
        def test_all_reduce_multigpu(self):
            group, group_id, rank = self._init_global_test()
            rank_to_GPU = self._init_multigpu_helper()
            self._test_all_reduce_multigpu_helper(
                group,
                group_id,
                rank,
                rank_to_GPU,
                dist.ReduceOp.SUM,
                2,
                10,
                (2 + 10 * (len(group) - 1)) * len(rank_to_GPU[0]),
            )

        @unittest.skipIf(BACKEND == "mpi", "MPI doesn't support broadcast multigpu")
        @unittest.skipIf(BACKEND == "nccl", "CUDA all_reduce multigpu skipped for NCCL")
        @skip_if_no_gpu
        def test_all_reduce_multigpu_complex(self):
            group, group_id, rank = self._init_global_test()
            rank_to_GPU = self._init_multigpu_helper()
            self._test_all_reduce_multigpu_helper(
                group,
                group_id,
                rank,
                rank_to_GPU,
                dist.ReduceOp.SUM,
                complex(2, 3),
                complex(10, 11),
                (complex(2, 3) + complex(10, 11) * (len(group) - 1)) * len(rank_to_GPU[0]),
                dtype=torch.cfloat,
            )

        def _test_reduce_multigpu_helper(
            self,
            group,
            group_id,
            rank,
            rank_to_GPU,
            op,
            master_value,
            worker_value,
            expected_value,
        ):
            for src in group:
                tensor_value = master_value if rank == src else worker_value
                tensors = [
                    _build_tensor(src + 1, tensor_value).cuda(device=i)
                    for i in rank_to_GPU[rank]
                ]
                self.call_dist_op(
                    "reduce", False, dist.reduce_multigpu, tensors, src, op, group_id,
                    expect_event=len(tensors) == 1, tensor_shapes=[tensors[0].shape])
                if rank == src:
                    expected_tensor = _build_tensor(src + 1, expected_value)
                    self.assertEqual(tensors[0], expected_tensor)

            self._barrier()

        @unittest.skipIf(BACKEND != "nccl", "Only Nccl backend supports reduce multigpu")
        @skip_if_no_gpu
        def test_reduce_multigpu(self):
            group, group_id, rank = self._init_global_test()
            rank_to_GPU = self._init_multigpu_helper()
            self._test_reduce_multigpu_helper(
                group,
                group_id,
                rank,
                rank_to_GPU,
                dist.ReduceOp.SUM,
                2,
                10,
                (2 + 10 * (len(group) - 1)) * len(rank_to_GPU[0]),
            )

        def _test_all_gather_multigpu_helper(self, group, group_id, rank, rank_to_GPU, dtype=torch.float):
            for dest in group:
                tensors = [
                    _build_tensor(dest + 1, dtype=dtype).cuda(device=i) for i in rank_to_GPU[rank]
                ]

                # construct expected output along with
                # a place holder to receive all gather results
                output_tensors = []
                expected_output = []
                output_per_gpu = (
                    [_build_tensor(dest + 1, -1, dtype=dtype)] * len(rank_to_GPU[0]) * len(group)
                )
                expected_per_gpu = (
                    [_build_tensor(dest + 1, dtype=dtype)] * len(rank_to_GPU[0]) * len(group)
                )
                for gpu in rank_to_GPU[rank]:
                    output_tensors.append([t.cuda(device=gpu) for t in output_per_gpu])
                    expected_output.append([t.cuda(device=gpu) for t in expected_per_gpu])
                self.call_dist_op(
                    "all_gather", False,
                    dist.all_gather_multigpu, output_tensors, tensors, group_id,
                    expect_event=len(expected_output) == 1)
                self.assertEqual(output_tensors, expected_output)

            self._barrier()

        @unittest.skipIf(BACKEND != "nccl", "Only Nccl backend supports allgather multigpu")
        @skip_if_no_gpu
        def test_all_gather_multigpu(self):
            group, group_id, rank = self._init_global_test()
            rank_to_GPU = self._init_multigpu_helper()
            self._test_all_gather_multigpu_helper(group, group_id, rank, rank_to_GPU)

        @unittest.skipIf(BACKEND != "nccl", "Only Nccl backend supports allgather multigpu")
        @skip_if_no_gpu
        def test_all_gather_multigpu_complex(self):
            group, group_id, rank = self._init_global_test()
            rank_to_GPU = self._init_multigpu_helper()
            self._test_all_gather_multigpu_helper(group, group_id, rank, rank_to_GPU, dtype=torch.cfloat)

        def _model_step(self, model):
            for param in model.parameters():
                if param.grad is not None:
                    with torch.no_grad():
                        param += param.grad
                    param.grad = None

        def _model_step_with_zero_grad(self, model):
            for param in model.parameters():
                if param.grad is not None:
                    with torch.no_grad():
                        param += param.grad
                    param.grad.requires_grad_(False)
                    param.grad.zero_()

        def _prepare_dummy_data(self, local_bs):
            # global_bs for DDP should be divisible by WORLD_SIZE
            world_size = int(os.environ["WORLD_SIZE"])
            global_bs = world_size * local_bs
            input_cpu = torch.randn(global_bs, 2)
            target = torch.randn(global_bs, 4)
            loss = nn.MSELoss()
            return global_bs, input_cpu, target, loss

        # END TO END TEST FOR DISTRIBUTEDDATAPARALLEL
        def _test_DDP_helper(self, model, input_var, target, loss, scale_factor=1.0, memory_format=None):
            model.train()
            output = model(input_var)
            l = loss(output, target) * scale_factor
            l.backward()
            if memory_format is not None:
                self.assertTrue(output.is_contiguous(memory_format=memory_format))

        def _assert_equal_param(self, param_gpu, param_DDP):
            self.assertEqual(len(param_gpu), len(param_DDP))
            for p_gpu, p_DDP in zip(param_gpu, param_DDP):
                self.assertEqual(p_gpu, p_DDP)

        def _test_DDP_5iter(
            self, model_base, model_DDP, input, target, loss, local_bs, rank, batch_size, test_save,
            offset=None, world_size=0, zero_grad=False, memory_format=None
        ):
            for idx in range(5):
                # single cpu/gpu training
                self._test_DDP_helper(model_base, input, target, loss, memory_format=memory_format)

                if offset is None:
                    offset = rank * local_bs

                # DDP training, DDP scatters subsets of input_cpu to nodes/GPUs
                self._test_DDP_helper(
                    model_DDP,
                    input[offset: offset + local_bs],
                    target[offset: offset + local_bs],
                    loss,
                    world_size * local_bs / batch_size if world_size != 0 else 1,
                    memory_format=memory_format
                )

                # Update weights and run a second iteration to shake out errors
                if zero_grad:
                    self._model_step_with_zero_grad(model_base)
                    self._model_step_with_zero_grad(model_DDP)
                else:
                    self._model_step(model_base)
                    self._model_step(model_DDP)
                self._assert_equal_param(
                    list(model_base.parameters()), list(model_DDP.module.parameters())
                )

                # Shuffle the input so that DDP input is different
                input = input[torch.randperm(batch_size)]

                # save the model in the middle and reload
                if test_save and idx == 2 and INIT_METHOD.startswith("file://"):
                    with tempfile.NamedTemporaryFile() as tmp:
                        if sys.platform == 'win32':
                            torch.save(model_DDP, tmp)
                            tmp.seek(0)
                            model_DDP = torch.load(tmp)
                        else:
                            torch.save(model_DDP, tmp.name)
                            model_DDP = torch.load(tmp.name)

            with tempfile.TemporaryFile() as tmp_file:
                torch.save(model_DDP, tmp_file)
                tmp_file.seek(0)
                saved_model = torch.load(tmp_file)
            for k in model_DDP.state_dict():
                self.assertEqual(model_DDP.state_dict()[k], saved_model.state_dict()[k])

        def _test_DistributedDataParallel(self, gpu_subset, rank, output_device=None, gradient_as_bucket_view=False):
            # Run a simple end to end DDP model, use result of single node model
            # as baseline

            # cpu training setup
            model = DDP_NET

            # single gpu training setup
            model_gpu = copy.deepcopy(model)
            model_gpu.cuda(gpu_subset[0])

            # DDP training setup
            model_DDP = copy.deepcopy(model)
            model_DDP.cuda(gpu_subset[0])
            model_DDP = nn.parallel.DistributedDataParallel(
                model_DDP, device_ids=gpu_subset, gradient_as_bucket_view=gradient_as_bucket_view
            )

            # test serializable/unserializable
            with tempfile.NamedTemporaryFile() as tmp:
                if sys.platform == 'win32':
                    torch.save(model_DDP, tmp)
                    tmp.seek(0)
                    model_DDP = torch.load(tmp)
                else:
                    torch.save(model_DDP, tmp.name)
                    model_DDP = torch.load(tmp.name)

            # dummy data initialization
            local_bs = len(gpu_subset)
            global_bs, input_cpu, target, loss = self._prepare_dummy_data(local_bs)

            # check two model parameters over 5 iterations
            self._test_DDP_5iter(
                model_gpu,
                model_DDP,
                input_cpu.cuda(gpu_subset[0]),
                target.cuda(gpu_subset[0]),
                loss,
                local_bs,
                rank,
                global_bs,
                True
            )
            self._barrier()

        def _test_DistributedDataParallelCPU(self, gradient_as_bucket_view=False):
            # Run a simple end to end DDP-CPU model, use result of single node
            # model as baseline
            group, group_id, rank = self._init_global_test()

            # cpu training setup
            model_base = DDP_NET

            # DDP-CPU training setup
            model_DDP = copy.deepcopy(model_base)
            model_DDP = nn.parallel.DistributedDataParallel(
                model_DDP, gradient_as_bucket_view=gradient_as_bucket_view)

            # dummy data initialization
            local_bs = 2
            global_bs, input_cpu, target, loss = self._prepare_dummy_data(local_bs)

            # check two model parameters over 5 iterations
            self._test_DDP_5iter(
                model_base,
                model_DDP,
                input_cpu,
                target,
                loss,
                local_bs,
                rank,
                global_bs,
                False,
                zero_grad=True
            )
            self._barrier()

            return model_DDP

        @unittest.skipIf(
            BACKEND == "nccl", "nccl does not support DDP on CPU models"
        )
        def test_DistributedDataParallelCPU(self):
            self._test_DistributedDataParallelCPU()

        @unittest.skipIf(
            BACKEND == "nccl", "nccl does not support DDP on CPU models"
        )
        def test_DistributedDataParallelCPU_grad_is_view(self):
            self._test_DistributedDataParallelCPU(gradient_as_bucket_view=True)

        @unittest.skipIf(BACKEND != 'nccl' and BACKEND != 'gloo',
                         "Only Nccl & Gloo backend support DistributedDataParallel")
        def test_DistributedDataParallel_requires_grad(self):
            # a module without gradients shouldn't be accepted
            self.assertRaises(AssertionError, lambda: nn.parallel.DistributedDataParallel(nn.Module()))
            self._barrier()

        @unittest.skipIf(
            BACKEND != "nccl" and BACKEND != "gloo",
            "Only NCCL and GLOO backend support DistributedDataParallel",
        )
        @skip_if_lt_x_gpu(int(os.environ["WORLD_SIZE"]))
        def test_DistributedDataParallel_non_default_stream(self):
            stream = torch.cuda.Stream(self.rank)
            rank = self.rank
            with torch.cuda.stream(stream):
                net = torch.nn.parallel.DistributedDataParallel(
                    torch.nn.Linear(1, 1, bias=False).cuda(rank), device_ids=[rank]
                )
                for i in range(1000):
                    # Clear gradients manually
                    grad = net.module.weight.grad
                    if grad is not None:
                        grad.requires_grad_(False)
                        grad.zero_()
                    # Forward + BW
                    batch = torch.tensor([rank]).float().cuda(rank)
                    loss = net(batch).sum()
                    loss.backward()
                    # For each worker, the gradient on the weight should be worker_rank.
                    grad = net.module.weight.grad
                    avg = grad.clone()
                    # All-reducing the gradient averages should give us the gradient
                    # average. If not, then one of the workers has not correctly
                    # written back the averaged gradient before this all-reduce call.
                    dist.all_reduce(avg)
                    world_size = int(os.environ["WORLD_SIZE"])
                    avg.div_(world_size)
                    expected_grad = sum(i for i in range(world_size)) / world_size
                    self.assertEqual(
                        avg[0, 0],
                        expected_grad,
                        msg=f"Expected gradient of {expected_grad} but got {avg} on rank {self.rank}",
                    )

        @unittest.skipIf(
            BACKEND != "nccl",
            "Only NCCL backend supports DDP communication hook",
        )
        @skip_if_lt_x_gpu(int(os.environ["WORLD_SIZE"]))
        @skip_if_rocm
        def test_ddp_comm_hook_logging(self):
            hooks = [
                default.allreduce_hook,
                default.fp16_compress_hook,
                powerSGD.powerSGD_hook,
                powerSGD.batched_powerSGD_hook,
                quantization_hooks.quantization_pertensor_hook,
                quantization_hooks.quantization_perchannel_hook,
            ]

            cpp_builtin_hooks = [
                dist.BuiltinCommHookType.ALLREDUCE,
                dist.BuiltinCommHookType.FP16_COMPRESS,
            ]

            for hook in hooks:
                ddp_model = torch.nn.parallel.DistributedDataParallel(
                    torch.nn.Linear(1, 1, bias=False).cuda(self.rank),
                    device_ids=[self.rank]
                )
                ddp_logging_data = ddp_model.get_ddp_logging_data()
                # Hook not registered yet, so should be empty
                self.assertEqual(ddp_logging_data.comm_hook, "")
                ddp_model.register_comm_hook(None, hook)
                ddp_logging_data = ddp_model.get_ddp_logging_data()
                self.assertEqual(ddp_logging_data.comm_hook, hook.__qualname__)

            for hook in cpp_builtin_hooks:
                ddp_model = torch.nn.parallel.DistributedDataParallel(
                    torch.nn.Linear(1, 1, bias=False).cuda(self.rank),
                    device_ids=[self.rank]
                )
                ddp_logging_data = ddp_model.get_ddp_logging_data()
                # Hook not registered yet, so should be empty
                self.assertEqual(ddp_logging_data.comm_hook, "")
                ddp_model._register_builtin_comm_hook(hook)
                ddp_logging_data = ddp_model.get_ddp_logging_data()
                self.assertEqual(ddp_logging_data.comm_hook, str(hook))

            # No hook registered
            ddp_model = torch.nn.parallel.DistributedDataParallel(
                torch.nn.Linear(1, 1, bias=False).cuda(self.rank),
                device_ids=[self.rank]
            )
            ddp_logging_data = ddp_model.get_ddp_logging_data()
            # Hook not registered yet, so should be empty
            self.assertEqual(ddp_logging_data.comm_hook, "")
            # After second forward pass, hook should still be empty string
            for i in range(2):
                inp = torch.ones(1, 1, device=self.rank)
                loss = ddp_model(inp).sum()
                loss.backward()

            ddp_logging_data = ddp_model.get_ddp_logging_data()
            self.assertEqual(ddp_logging_data.comm_hook, "")

        def _test_ddp_hook_parity(self, state, hook):
            rank = self.rank
            m = torch.nn.Linear(1, 5)
            try:
                process_group = state.process_group
            except AttributeError:
                process_group = state

            net_with_hook = torch.nn.parallel.DistributedDataParallel(
                copy.deepcopy(m).to(rank), device_ids=[rank], process_group=process_group
            )
            net_with_hook.register_comm_hook(state=state, hook=hook)
            net_without_hook = torch.nn.parallel.DistributedDataParallel(
                copy.deepcopy(m).to(rank), device_ids=[rank], process_group=process_group
            )
            for i in range(100):
                # Clear gradients manually.
                for g in [net_without_hook.module.weight.grad, net_with_hook.module.weight.grad]:
                    if g is not None:
                        g.requires_grad_(False)
                        g.zero_()
                # Forward + BW
                batch = torch.tensor([rank]).float().cuda(rank)
                loss = net_without_hook(batch).sum()
                loss.backward()
                # For each worker, the gradient on the weight should be worker_rank.
                grad = net_without_hook.module.weight.grad
                avg = grad.clone()
                expected_grad = sum(i for i in range(dist.get_world_size())) / dist.get_world_size()
                loss_hook = net_with_hook(batch).sum()
                loss_hook.backward()
                grad_hook = net_with_hook.module.weight.grad
                avg_hook = grad_hook.clone()
                # Verify hook grad with expected.
                # Cannot use exact match here due to a very small accuracy loss,
                # e.g. 1e-05, for powerSGD hook case.
                assert_func = self.assertEqual if hook == default.allreduce_hook else torch.testing.assert_allclose
                assert_func(
                    avg_hook[0, 0],
                    expected_grad,
                    msg=f"Expected hook grad of {expected_grad} but got {avg_hook[0, 0]}"
                )
                # Verify hook grad with vanilla allreduce
                assert_func(
                    avg_hook[0, 0],
                    avg[0, 0],
                    msg=f"Expected hook grad to be close to allreduce {avg[0, 0]}, but got {avg_hook[0, 0]}"
                )

        @unittest.skipIf(
            BACKEND != "nccl",
            "Only NCCL backend supports DDP communication hook",
        )
        @skip_if_lt_x_gpu(int(os.environ["WORLD_SIZE"]))
        @skip_if_rocm
        def test_ddp_hook_parity_allreduce(self):
            self._test_ddp_hook_parity(state=None, hook=default.allreduce_hook)

        @unittest.skipIf(
            BACKEND != "nccl",
            "Only NCCL backend supports DDP communication hook",
        )
        @skip_if_lt_x_gpu(int(os.environ["WORLD_SIZE"]))
        @skip_if_rocm
        def test_ddp_hook_parity_allreduce_process_group(self):
            # process_group is passed in to both DDP and comm. hook
            rank_to_GPU = self._init_multigpu_helper()
            gpus = [rank_to_GPU[int(r)][0] for r in range(dist.get_world_size())]
            process_group = torch.distributed.new_group(gpus)
            self._test_ddp_hook_parity(state=process_group, hook=default.allreduce_hook)

        @unittest.skipIf(
            BACKEND != "nccl",
            "Only NCCL backend supports DDP communication hook",
        )
        @skip_if_lt_x_gpu(int(os.environ["WORLD_SIZE"]))
        @skip_if_rocm
        def test_ddp_hook_parity_powerSGD(self):
            for warm_start in [True, False]:
                powersgd_state = powerSGD.PowerSGDState(
                    process_group=None,
                    matrix_approximation_rank=1,
                    warm_start=warm_start,
                )
                self._test_ddp_hook_parity(state=powersgd_state, hook=powerSGD.powerSGD_hook)


        @unittest.skipIf(BACKEND != 'nccl' and BACKEND != 'gloo',
                         "Only Nccl & Gloo backend support DistributedDataParallel")
        @skip_if_no_gpu
        def test_DistributedDataParallel(self):
            group, group_id, rank = self._init_global_test()
            rank_to_GPU = self._init_multigpu_helper()
            gpus = list(rank_to_GPU[rank])
            self._test_DistributedDataParallel(gpu_subset=gpus, rank=rank)

            # test output_device
            self._test_DistributedDataParallel(gpu_subset=gpus, rank=rank, output_device=torch.device('cuda'))

            # test device_ids
            gpus = [torch.device('cuda:' + str(i)) for i in gpus]
            self._test_DistributedDataParallel(gpu_subset=gpus, rank=rank, output_device=torch.device('cuda'))

        @unittest.skipIf(BACKEND != 'nccl' and BACKEND != 'gloo',
                         "Only Nccl & Gloo backend support DistributedDataParallel")
        @skip_if_no_gpu
        def test_DistributedDataParallel_with_grad_is_view(self):
            group, group_id, rank = self._init_global_test()
            rank_to_GPU = self._init_multigpu_helper()
            gpus = list(rank_to_GPU[rank])
            self._test_DistributedDataParallel(gpu_subset=gpus, rank=rank, gradient_as_bucket_view=True)

            # test output_device
            self._test_DistributedDataParallel(
                gpu_subset=gpus, rank=rank, output_device=torch.device('cuda'), gradient_as_bucket_view=True)

            # test device_ids
            gpus = [torch.device('cuda:' + str(i)) for i in gpus]
            self._test_DistributedDataParallel(
                gpu_subset=gpus, rank=rank, output_device=torch.device('cuda'), gradient_as_bucket_view=True)

        def _test_DistributedDataParallel_SyncBatchNorm(self, gpu_subset, rank, local_bs, global_bs, offset, output_device=None):
            # Run a simple end to end DDP model, use result of single node model
            # as baseline

            # cpu training setup
            model = BN_NET

            # single gpu training setup
            model_gpu = copy.deepcopy(model)
            model_gpu.cuda(gpu_subset[0])

            # DDP training setup
            model_DDP = nn.SyncBatchNorm.convert_sync_batchnorm(copy.deepcopy(model))
            model_DDP.cuda(gpu_subset[0])
            model_DDP = nn.parallel.DistributedDataParallel(
                model_DDP, device_ids=gpu_subset
            )

            # test serializable/unserializable
            with tempfile.NamedTemporaryFile() as tmp:
                if sys.platform == 'win32':
                    torch.save(model_DDP, tmp)
                    tmp.seek(0)
                    model_DDP = torch.load(tmp)
                else:
                    torch.save(model_DDP, tmp.name)
                    model_DDP = torch.load(tmp.name)

            # data initialization
            input_cpu = torch.randn(global_bs, 2)
            target = torch.randn(global_bs, 4)
            loss = nn.MSELoss()

            # check two model parameters over 5 iterations
            self._test_DDP_5iter(
                model_gpu,
                model_DDP,
                input_cpu.cuda(gpu_subset[0]),
                target.cuda(gpu_subset[0]),
                loss,
                local_bs,
                rank,
                global_bs,
                True,
                offset,
                dist.get_world_size()
            )
            self._barrier()

        @unittest.skipIf(BACKEND != 'nccl' and BACKEND != 'gloo',
                         "Only Nccl & Gloo backend support DistributedDataParallel")
        @skip_if_no_gpu
        def test_DistributedDataParallel_SyncBatchNorm_Channels_Last(self):
            group, group_id, rank = self._init_global_test()
            num_processes = dist.get_world_size()
            local_bs = 2
            bs_offset = int(rank * 2)
            global_bs = int(num_processes * 2)

            model = ONLY_SBN_NET
            model_gpu = copy.deepcopy(model).cuda(rank)
            model_DDP = nn.parallel.DistributedDataParallel(
                model_gpu, device_ids=[rank]
            )

            memory_format = torch.channels_last
            input_gpu = torch.randn(global_bs, 2, 4, 4, dtype=torch.float).cuda(rank).to(memory_format=memory_format)
            target_gpu = torch.randn(global_bs, 2, 4, 4, dtype=torch.float).cuda(rank).to(memory_format=memory_format)
            loss = nn.MSELoss()

            # check two model parameters over 5 iterations
            self._test_DDP_5iter(
                model_gpu,
                model_DDP,
                input_gpu,
                target_gpu,
                loss,
                local_bs,
                rank,
                global_bs,
                True,
                bs_offset,
                dist.get_world_size(),
                memory_format=memory_format
            )
            self._barrier()

        @unittest.skipIf(BACKEND != 'nccl' and BACKEND != 'gloo',
                         "Only Nccl & Gloo backend support DistributedDataParallel")
        @skip_if_no_gpu
        def test_DistributedDataParallel_SyncBatchNorm(self):
            group, group_id, rank = self._init_global_test()
            rank_to_GPU = self._init_multigpu_helper()
            # DDP does not support replicating BN layers within a process, hence
            # testing with one module replica per process
            gpus = [rank]

            num_processes = dist.get_world_size()
            local_bs = 2
            bs_offset = int(rank * 2)
            global_bs = int(num_processes * 2)

            self._test_DistributedDataParallel_SyncBatchNorm(
                gpu_subset=gpus,
                rank=rank,
                local_bs=local_bs,
                global_bs=global_bs,
                offset=bs_offset)

            # test output_device
            self._test_DistributedDataParallel_SyncBatchNorm(
                gpu_subset=gpus,
                rank=rank,
                local_bs=local_bs,
                global_bs=global_bs,
                offset=bs_offset,
                output_device=torch.device('cuda'))

            # test device_ids
            gpus = [torch.device('cuda:' + str(i)) for i in gpus]
            self._test_DistributedDataParallel_SyncBatchNorm(
                gpu_subset=gpus,
                rank=rank,
                local_bs=local_bs,
                global_bs=global_bs,
                offset=bs_offset,
                output_device=torch.device('cuda'))

        @unittest.skipIf(BACKEND != 'nccl' and BACKEND != 'gloo',
                         "Only Nccl & Gloo backend support DistributedDataParallel")
        @skip_if_no_gpu
        def test_DistributedDataParallel_SyncBatchNorm_2D_Input(self):
            group, group_id, rank = self._init_global_test()
            rank_to_GPU = self._init_multigpu_helper()
            # DDP does not support replicating BN layers within a process, hence
            # testing with one module replica per process
            gpus = [rank]

            model = nn.BatchNorm1d(2)

            # single gpu training setup
            model_gpu = copy.deepcopy(model)
            model_gpu.cuda(gpus[0])

            # DDP training setup
            model_DDP = nn.SyncBatchNorm.convert_sync_batchnorm(copy.deepcopy(model))
            model_DDP.cuda(gpus[0])
            model_DDP = nn.parallel.DistributedDataParallel(
                model_DDP, device_ids=gpus
            )

            local_bs = len(gpus) * 2
            global_bs = dist.get_world_size() * local_bs
            input_cpu = torch.randn(global_bs, 2)
            target = torch.randn(global_bs, 2)
            loss = nn.MSELoss()

            # disabling cudnn.
            # SyncBatchNorm goes through native_batch_norm kernel, this avoids the
            # numerical issue created by the divergent code path.
            with torch.backends.cudnn.flags(False):
                # check two model parameters over 5 iterations
                self._test_DDP_5iter(
                    model_gpu,
                    model_DDP,
                    input_cpu.cuda(gpus[0]),
                    target.cuda(gpus[0]),
                    loss,
                    local_bs,
                    rank,
                    global_bs,
                    True
                )
                self._barrier()

        @unittest.skipIf(BACKEND != 'nccl' and BACKEND != 'gloo',
                         "Only Nccl & Gloo backend support DistributedDataParallel")
        @skip_if_no_gpu
        @require_world_size(2)
        def test_DistributedDataParallel_SyncBatchNorm_Single_Input_Per_Process(self):
            group, group_id, rank = self._init_global_test()
            rank_to_GPU = self._init_multigpu_helper()
            # DDP does not support replicating BN layers within a process, hence
            # testing with one module replica per process
            gpus = [rank]

            model = nn.BatchNorm1d(2)

            # single gpu training setup
            model_gpu = copy.deepcopy(model)
            model_gpu.cuda(gpus[0])

            # DDP training setup
            model_DDP = nn.SyncBatchNorm.convert_sync_batchnorm(copy.deepcopy(model))
            model_DDP.cuda(gpus[0])
            model_DDP = nn.parallel.DistributedDataParallel(
                model_DDP, device_ids=gpus
            )

            local_bs = 1
            global_bs = dist.get_world_size()
            input_cpu = torch.randn(global_bs, 2)
            target = torch.randn(global_bs, 2)
            loss = nn.MSELoss()

            # disabling cudnn.
            # SyncBatchNorm goes through native_batch_norm kernel, this avoids the
            # numerical issue created by the divergent code path.
            with torch.backends.cudnn.flags(False):
                # check two model parameters over 5 iterations
                self._test_DDP_5iter(
                    model_gpu,
                    model_DDP,
                    input_cpu.cuda(gpus[0]),
                    target.cuda(gpus[0]),
                    loss,
                    local_bs,
                    rank,
                    global_bs,
                    True
                )
                self._barrier()

        @unittest.skipIf(BACKEND != 'nccl' and BACKEND != 'gloo',
                         "Only Nccl & Gloo backend support DistributedDataParallel")
        @skip_if_no_gpu
        def test_DistributedDataParallel_SyncBatchNorm_Diff_Input_Sizes_Running_Value(self):
            group, group_id, rank = self._init_global_test()
            rank_to_GPU = self._init_multigpu_helper()
            model = nn.parallel.DistributedDataParallel(ONLY_SBN_NET.cuda(rank), device_ids=[rank])

            input_var = []
            for i in range(dist.get_world_size()):
                input_var_rank = torch.cat([
                    torch.ones(2, 1, 10 ** (i + 1)) * (0.1 ** (i - 1)),
                    torch.ones(2, 1, 10 ** (i + 1)) * (0.3 ** (i - 1))
                ], dim=1)
                input_var.append(input_var_rank)

            all_input_var = torch.cat(
                [x.permute(1, 0, 2).contiguous().view(ONLY_SBN_NET.num_features, -1) for x in input_var],
                dim=1
            ).cuda(rank)

            for i in range(100):
                y = model(input_var[rank].cuda(rank))
                y.mean().backward()

            running_mean, running_var = model.module.running_mean, model.module.running_var
            torch.testing.assert_allclose(running_mean, all_input_var.mean(1))
            torch.testing.assert_allclose(running_var, all_input_var.var(1))

        @unittest.skipIf(BACKEND != 'nccl' and BACKEND != 'gloo',
                         "Only Nccl & Gloo backend support DistributedDataParallel")
        @skip_if_no_gpu
        def test_DistributedDataParallel_SyncBatchNorm_Diff_Input_Sizes_gradient(self):
            group, group_id, rank = self._init_global_test()
            # only do single GPU per process
            gpus = [rank]

            # cpu training setup
            model = BN_NET

            num_processes = dist.get_world_size()
            local_bs = rank + 2
            bs_offset = int((rank + 3) * rank / 2)
            global_bs = int((num_processes + 3) * num_processes / 2)

            self._test_DistributedDataParallel_SyncBatchNorm(
                gpu_subset=gpus,
                rank=rank,
                local_bs=local_bs,
                global_bs=global_bs,
                offset=bs_offset)

        def _test_ddp_logging_data(self, is_gpu):
            rank = dist.get_rank()
            model_DDP = copy.deepcopy(DDP_NET)
            if is_gpu:
                model_DDP = nn.parallel.DistributedDataParallel(model_DDP.cuda(rank), device_ids=[rank])
            else:
                model_DDP = nn.parallel.DistributedDataParallel(model_DDP)

            # dummy data initialization
            local_bs = 2
            batch_size, input, target, loss = self._prepare_dummy_data(local_bs)
            if is_gpu:
                input = input.cuda(rank)
                target = target.cuda(rank)

            model_DDP.set_ddp_runtime_logging_sample_rate(2)

            for idx in range(20):
                offset = rank * local_bs

                # DDP training, DDP scatters subsets of input to nodes/GPUs
                self._test_DDP_helper(
                    model_DDP,
                    input[offset: offset + local_bs],
                    target[offset: offset + local_bs],
                    loss,
                    1,
                )

                self._model_step_with_zero_grad(model_DDP)

                # Verify DDP logging data is sampled as expected
                # If it has ran more than 10 iteratons and this is
                # the sampled iteration for measuring run time stats,
                # the run time stats for this idx-th iteration will not
                # be zeros.
                ddp_logging_data = model_DDP.get_ddp_logging_data()
                if (idx > 0 and (idx < 10 or idx % 2 != 0)):
                    self.assertGreaterEqual(ddp_logging_data.forward_compute_time, 1)
                    self.assertGreaterEqual(ddp_logging_data.backward_compute_comm_overlap_time, 1)
                    self.assertGreaterEqual(
                        ddp_logging_data.backward_compute_time,
                        ddp_logging_data.backward_compute_comm_overlap_time)
                    self.assertGreaterEqual(
                        ddp_logging_data.backward_comm_time,
                        ddp_logging_data.backward_compute_comm_overlap_time)
                else:
                    self.assertGreaterEqual(ddp_logging_data.forward_compute_time, 0)
                    self.assertGreaterEqual(ddp_logging_data.backward_compute_comm_overlap_time, 0)
                    self.assertGreaterEqual(ddp_logging_data.backward_compute_time, 0)
                    self.assertGreaterEqual(ddp_logging_data.backward_comm_time, 0)

                # Shuffle the input so that DDP input is different
                input = input[torch.randperm(batch_size)]

            return model_DDP

        @unittest.skipIf(
            BACKEND == "nccl", "nccl does not support DDP on CPU models"
        )
        def test_ddp_logging_data_cpu(self):
            def parse_env(var):
                return os.environ[var] if var in os.environ else "N/A"

            group, group_id, rank = self._init_global_test()
            model_DDP = self._test_ddp_logging_data(is_gpu=False)

            ddp_logging_data = model_DDP.get_ddp_logging_data()
            self.assertEqual(ddp_logging_data.world_size, dist.get_world_size())
            self.assertEqual(ddp_logging_data.rank, dist.get_rank())
            self.assertEqual(ddp_logging_data.module_name, 'Net')
            self.assertEqual(ddp_logging_data.device_ids, [])
            # output_device is -1 in default if it is not set, e.g.
            # output_device of CPU training is -1.
            self.assertEqual(ddp_logging_data.output_device, -1)
            self.assertEqual(ddp_logging_data.broadcast_buffers, True)
            self.assertEqual(ddp_logging_data.bucket_cap_mb, 25)
            self.assertEqual(ddp_logging_data.find_unused_parameters, False)
            self.assertEqual(ddp_logging_data.gradient_as_bucket_view, False)
            self.assertEqual(ddp_logging_data.backend_name, dist.get_backend(group_id))
            self.assertEqual(ddp_logging_data.iteration, 18)
            params = list(model_DDP.parameters())
            num_params = 0
            param_size = 0
            params = list(parameter for parameter in filter(lambda parameter: parameter.requires_grad, params))
            for p in params:
                num_params += 1
                param_size += p.numel() * p.element_size()
            self.assertEqual(ddp_logging_data.dtypes, ["float"])
            self.assertEqual(ddp_logging_data.total_parameter_size_bytes, param_size)
            self.assertEqual(ddp_logging_data.num_parameter_tensors, num_params)
            self.assertEqual(ddp_logging_data.bucket_sizes, [param_size])
            self.assertEqual(ddp_logging_data.master_port, parse_env("MASTER_PORT"))
            self.assertEqual(ddp_logging_data.master_addr, parse_env("MASTER_ADDR"))
            self.assertEqual(ddp_logging_data.cuda_visible_devices, parse_env("CUDA_VISIBLE_DEVICES"))
            self.assertEqual(ddp_logging_data.gloo_socket_ifname, parse_env("GLOO_SOCKET_IFNAME"))
            self.assertEqual(ddp_logging_data.gloo_device_transport, parse_env("GLOO_DEVICE_TRANSPORT"))
            self.assertEqual(ddp_logging_data.nccl_socket_ifname, parse_env("NCCL_SOCKET_IFNAME"))
            self.assertEqual(ddp_logging_data.nccl_blocking_wait, parse_env("NCCL_BLOCKING_WAIT"))
            self.assertEqual(ddp_logging_data.nccl_async_error_handling, parse_env("NCCL_ASYNC_ERROR_HANDLING"))
            self.assertEqual(ddp_logging_data.nccl_debug, parse_env("NCCL_DEBUG"))
            self.assertEqual(ddp_logging_data.nccl_nthreads, parse_env("NCCL_NTHREADS"))
            self.assertEqual(ddp_logging_data.nccl_ib_timeout, parse_env("NCCL_IB_TIMEOUT"))
            # test runtime logging fields
            self.assertEqual(ddp_logging_data.unused_parameter_size, 0)
            self.assertEqual(ddp_logging_data.has_rebuilt_buckets, True)
            self.assertEqual(ddp_logging_data.rebuilt_bucket_sizes, [param_size])
            # It is hard to test accurate latency, but it can test whether the latency is
            # a valid value and in the expected range.
            self.assertGreaterEqual(ddp_logging_data.avg_forward_compute_time, 1)
            self.assertGreaterEqual(ddp_logging_data.avg_backward_compute_comm_overlap_time, 1)
            self.assertGreaterEqual(
                ddp_logging_data.avg_backward_compute_time,
                ddp_logging_data.avg_backward_compute_comm_overlap_time)
            self.assertGreaterEqual(
                ddp_logging_data.avg_backward_comm_time,
                ddp_logging_data.avg_backward_compute_comm_overlap_time)
            # test larger net with mixed data types, verify multiple bucket sizes
            model = LargeNet()
            model.float()
            model.fc1.double()
            model_DDP = nn.parallel.DistributedDataParallel(model, bucket_cap_mb=1.5)
            ddp_logging_data = model_DDP.get_ddp_logging_data()
            params = list(model_DDP.parameters())
            self.assertEqual(ddp_logging_data.bucket_cap_mb, 1.5)
            self.assertEqual(
                ddp_logging_data.bucket_sizes,
                [params[1].numel() * params[1].element_size(), params[0].numel() * params[0].element_size()])
            self.assertEqual(','.join(ddp_logging_data.dtypes), 'double,float')

        @unittest.skipIf(BACKEND != 'nccl' and BACKEND != 'gloo',
                         "Only Nccl & Gloo backend support DistributedDataParallel")
        @skip_if_no_gpu
        def test_ddp_logging_data_gpu(self):
            group, group_id, rank = self._init_global_test()
            model_DDP = self._test_ddp_logging_data(is_gpu=True)
            ddp_logging_data = model_DDP.get_ddp_logging_data()
            self.assertEqual(ddp_logging_data.device_ids, [rank])
            self.assertEqual(ddp_logging_data.output_device, rank)
            # test runtime logging fields
            # It is hard to test accurate latency, but it can test whether the latency is
            # a valid value and in the expected range.
            self.assertGreaterEqual(ddp_logging_data.avg_forward_compute_time, 1)
            self.assertGreaterEqual(ddp_logging_data.avg_backward_compute_comm_overlap_time, 1)
            self.assertGreaterEqual(
                ddp_logging_data.avg_backward_compute_time,
                ddp_logging_data.avg_backward_compute_comm_overlap_time)
            self.assertGreaterEqual(
                ddp_logging_data.avg_backward_comm_time,
                ddp_logging_data.avg_backward_compute_comm_overlap_time)

        @skipIfNoTorchVision
        def test_SyncBatchNorm_process_group(self):
            # When adopting `convert_sync_batchnorm` to convert a `nn.modules`,
            # it need to recursively pass the `process_group` in the module when the `SyncBatchNorm`
            # is nested in a sub-module or sub-sub-module (e.g. resnet50 in torchvision.models).

            process_ids = 0
            process_group = torch.distributed.new_group([process_ids])
            res50_model = torchvision.models.resnet50()
            res50_model_sync = nn.SyncBatchNorm.convert_sync_batchnorm(copy.deepcopy(res50_model), process_group)
            process_group_sync = res50_model_sync.layer1[0].bn1.process_group
            self.assertEqual(process_group_sync, process_group)

        def _run_reduction_test(
                self, tensor, expected_tensor, op, reduction_fn=dist.all_reduce, dst=None
        ):
            if reduction_fn != dist.all_reduce and dst is None:
                raise ValueError(f"Reduction fn {reduction_fn} must specify dst!")
            if dst is not None:
                reduction_fn(tensor, dst, op)
                # Only destination rank tensor is expected to have final result.
                if dist.get_rank() == dst:
                    self.assertEqual(tensor, expected_tensor)
            else:
                reduction_fn(tensor, op)
                self.assertEqual(tensor, expected_tensor)

        @require_backend({"nccl"})
        @require_backends_available({"nccl"})
        @skip_if_lt_x_gpu(2)
        def test_nccl_backend_bool_allreduce(self):
            torch.cuda.set_device(self.rank)
            # Run all_reduce with PRODUCT
            element = self.rank % 2 == 0
            for op in [dist.ReduceOp.PRODUCT, dist.ReduceOp.MIN]:
                input_tensor = torch.tensor([element, element]).to(self.rank)
                self._run_reduction_test(
                    input_tensor, torch.tensor([False, False]).to(self.rank), op
                )
                # Ensure that all ranks contributing True (cast to 1) results in the
                # correct reduction.
                input_tensor = torch.tensor([True, True]).to(self.rank)
                expected_tensor = input_tensor.clone()
                self._run_reduction_test(
                    input_tensor, expected_tensor, op
                )

            # Run all_reduce with SUM
            for op in [dist.ReduceOp.SUM, dist.ReduceOp.MAX]:
                input_tensor = torch.tensor([element, element]).to(self.rank)
                self._run_reduction_test(
                    input_tensor, torch.tensor([True, True]).to(self.rank), op
                )
            # TODO: NCCL backend does not work correctly for bitwise reduction ops
            # (see https://github.com/pytorch/pytorch/issues/41362). Add tests for
            # these once it is supported.

        @require_backend({"nccl"})
        @require_backends_available({"nccl"})
        @skip_if_lt_x_gpu(2)
        def test_nccl_backend_bool_allgather(self):
            torch.cuda.set_device(self.rank)
            inp = {0: [True, True], 1: [False, True]}
            input_tensor = torch.tensor(inp[self.rank % 2]).to(self.rank)
            # Preserve a copy of the tensor to compare against after allgather.
            input_tensor_copy = input_tensor.clone()
            tensor_list = [
                torch.tensor([False, False]).to(self.rank)
                for _ in range(dist.get_world_size())
            ]
            dist.all_gather(tensor_list, input_tensor)

            self.assertEqual(len(tensor_list), dist.get_world_size())
            for i, t in enumerate(tensor_list):
                expected = torch.tensor(inp[i % 2]).to(self.rank)
                self.assertEqual(t, expected)
            # Ensure that the input tensor is not modified, since this collective
            # does not modify its input.
            self.assertEqual(input_tensor_copy, input_tensor)

        @require_backend({"nccl"})
        @require_backends_available({"nccl"})
        @skip_if_lt_x_gpu(int(os.environ["WORLD_SIZE"]))
        def test_nccl_backend_bool_reduce(self):
            torch.cuda.set_device(self.rank)
            inp = {0: [True, True], 1: [False, False]}
            # Run reduce() with product op
            for op in [dist.ReduceOp.PRODUCT, dist.ReduceOp.MIN]:
                input_tensor = torch.tensor(inp[self.rank % 2]).to(self.rank)
                expected = torch.tensor([False, False]).to(self.rank)
                self._run_reduction_test(
                    input_tensor, expected, op, dist.reduce, dst=0
                )
                # Ensure that all ranks contributing True (cast to 1) results in the
                # correct reduction.
                input_tensor = torch.tensor([True, True]).to(self.rank)
                expected_tensor = input_tensor.clone()
                self._run_reduction_test(
                    input_tensor, expected_tensor, op, dist.reduce, dst=0
                )

            for op in [dist.ReduceOp.SUM, dist.ReduceOp.MAX]:
                input_tensor = torch.tensor(inp[self.rank % 2]).to(self.rank)
                expected = (
                    torch.tensor([True, True]).to(self.rank)
                    if self.rank == 0
                    else input_tensor.clone()
                )
                self._run_reduction_test(
                    input_tensor, expected, op, dist.reduce, dst=0
                )

        @require_backend({"nccl"})
        @require_backends_available({"nccl"})
        @skip_if_lt_x_gpu(2)
        def test_nccl_backend_bool_broadcast(self):
            tensor_size = 10
            bcast_tensor = torch.tensor(
                [
                    (random.random() < 0.5 if self.rank == 0 else False)
                    for _ in range(tensor_size)
                ]
            ).to(self.rank)
            dist.broadcast(bcast_tensor, src=0)
            # Now allgather and ensure the tensors are equal.
            tensor_list = [
                torch.tensor([False for _ in range(tensor_size)]).to(self.rank)
                for _ in range(dist.get_world_size())
            ]
            dist.all_gather(tensor_list, bcast_tensor)
            expected = tensor_list[0]
            for tensor in tensor_list[1:]:
                self.assertEqual(tensor, expected)

        @unittest.skipIf(
            BACKEND != "nccl" and BACKEND != "gloo",
            "Only NCCL and GLOO backend support DistributedDataParallel",
        )
        @skip_if_lt_x_gpu(int(os.environ["WORLD_SIZE"]))
        def test_DistributedSampler_padding(self):
            # Tests padding of distributed sampler.
            world_size = dist.get_world_size()

            # Simulates the 'casual' dataset size
            dataset_size = 100 + world_size + 1
            dataset = [torch.ones(1).to(self.rank) * i for i in range(dataset_size)]

            # Simulates the 'tiny' dataset size
            dataset_tiny_size = max(world_size // 2 - 1, 1)
            dataset_tiny = [torch.ones(1).to(self.rank) * i for i in range(dataset_tiny_size)]

            # Specifying drop_last=True will cause the tail of the data to be dropped.
            dist_sampler = DistributedSampler(dataset=dataset, drop_last=True)
            local_num_samples, local_dataset_size = (
                dist_sampler.num_samples,
                dist_sampler.total_size,
            )
            # The effective dataset size should be the greatest integer that is <=
            # dataset_size that is divisible by the world_size. This is to ensure each
            # rank processes the same number of samples.
            effective_dataset_size = (
                math.ceil((dataset_size - world_size) / world_size)
                if dataset_size % world_size != 0
                else dataset_size / world_size
            )
            self.assertEqual(local_num_samples, effective_dataset_size)
            self.assertEqual(local_dataset_size, local_num_samples * world_size)
            indices_list = list(iter(dist_sampler))
            self.assertEqual(len(indices_list), local_num_samples)

            def validate_global_samples(local_num_samples):
                # Ensure that each rank processes the same number of samples.
                world_samples = [
                    torch.LongTensor([0]).to(self.rank) for _ in range(world_size)
                ]
                dist.all_gather(world_samples, torch.tensor([local_num_samples]).to(self.rank))
                world_samples = [sample.item() for sample in world_samples]
                self.assertEqual(len(set(world_samples)), 1)

            validate_global_samples(local_num_samples)

            # drop_last=False is the default and will add additional indices to be sampled,
            # increasing the effective dataset size.
            dist_sampler_added_samples = DistributedSampler(dataset=dataset)
            local_num_samples, local_dataset_size = (
                dist_sampler_added_samples.num_samples,
                dist_sampler_added_samples.total_size,
            )
            # The effective dataset size is the smallest integer that is >= dataset_size
            # and divisible by the world size.
            self.assertEqual(
                local_num_samples, math.ceil(dataset_size / world_size)
            )
            self.assertEqual(local_dataset_size, local_num_samples * world_size)
            indices_list = list(iter(dist_sampler_added_samples))
            self.assertEqual(len(indices_list), local_num_samples)

            # Ensure that each rank processes the same number of samples.
            validate_global_samples(local_num_samples)

            # Ensure additional samples are padded even when
            # the extremely small dataset is given.
            dist_sampler_added_samples_tiny = DistributedSampler(dataset=dataset_tiny)
            local_num_samples, local_dataset_size = (
                dist_sampler_added_samples_tiny.num_samples,
                dist_sampler_added_samples_tiny.total_size,
            )
            self.assertEqual(
                local_num_samples, math.ceil(dataset_tiny_size / world_size)
            )
            self.assertEqual(local_dataset_size, local_num_samples * world_size)
            indices_list = list(iter(dist_sampler_added_samples_tiny))
            self.assertEqual(len(indices_list), local_num_samples)
            validate_global_samples(local_num_samples)


        @require_backend({"nccl", "gloo"})
        @require_n_gpus_for_nccl_backend(int(os.environ["WORLD_SIZE"]), os.environ["BACKEND"])
        def test_allgather_object(self):
            # Only set device for NCCL backend since it must use GPUs.
            backend = os.environ["BACKEND"]
            if backend == "nccl":
                # Case where rank != GPU device.
                next_rank = (self.rank + 1) % int(self.world_size)
                torch.cuda.set_device(next_rank)

            # If GPU test, add object with GPU tensor
            if backend == "nccl":
                COLLECTIVES_OBJECT_TEST_LIST.append(Foo(torch.randn(3, 3, device=0)))

            gather_objects = COLLECTIVES_OBJECT_TEST_LIST

            output_gathered = [None for _ in range(dist.get_world_size())]
            dist.all_gather_object(
                output_gathered, gather_objects[self.rank % len(gather_objects)]
            )

            for i, val in enumerate(output_gathered):
                expected = gather_objects[i % len(gather_objects)]
                self.assertEqual(val, expected)

                output_gathered = [None for _ in range(dist.get_world_size())]
                dist.all_gather_object(
                    output_gathered, gather_objects[self.rank % len(gather_objects)]
                )

        @require_backend({"gloo"})
        @unittest.skipIf(BACKEND == "nccl", "NCCL does not support gather")
        def test_gather_object(self):
            # Ensure stateful objects can be gathered
            gather_objects = COLLECTIVES_OBJECT_TEST_LIST
            output_gathered = [None for _ in range(dist.get_world_size())]
            gather_on_rank = 0
            my_rank = dist.get_rank()
            dist.gather_object(
                gather_objects[self.rank % len(gather_objects)],
                object_gather_list=output_gathered if my_rank == gather_on_rank else None,
                dst=gather_on_rank,
            )
            if my_rank != gather_on_rank:
                self.assertEqual(
                    output_gathered, [None for _ in range(dist.get_world_size())]
                )
            else:
                for i, val in enumerate(output_gathered):
                    expected = gather_objects[i % len(gather_objects)]
                    self.assertEqual(val, expected)

            # Validate errors when objects can't be pickled.
            class Bar:
                pass

            b = Bar()
            gather_objects = [b for _ in range(dist.get_world_size())]
            with self.assertRaisesRegex(AttributeError, "Can't pickle local object"):
                dist.all_gather_object(
                    [None for _ in range(dist.get_world_size())], gather_objects[self.rank]
                )

        @require_backend({"nccl"})
        @require_backends_available({"nccl"})
        @skip_if_lt_x_gpu(2)
        def test_nccl_gather_object_err(self):
            output_gathered = [None for _ in range(dist.get_world_size())]
            gather_on_rank = 0
            # Case where rank != GPU device.
            my_rank = dist.get_rank()
            next_rank = (my_rank + 1) % dist.get_world_size()
            torch.cuda.set_device(next_rank)
            with self.assertRaisesRegex(
                RuntimeError, "ProcessGroupNCCL does not support gather"
            ):
                dist.gather_object(
                    "foo",
                    object_gather_list=output_gathered
                    if my_rank == gather_on_rank
                    else None,
                    dst=gather_on_rank,
                )

        def validate_net_equivalence(self, net):
            # Helper to validate synchronization of nets across ranks.
            net_module_states = list(net.module.state_dict().values())
            # Check that all tensors in module's state_dict() are equal.
            for t in net_module_states:
                tensor_list = [
                    torch.zeros_like(t) for _ in range(dist.get_world_size())
                ]
                dist.all_gather(tensor_list, t)
                for tensor in tensor_list:
                    self.assertEqual(tensor, t)

        @require_backend({"gloo", "nccl"})
        @require_backends_available({"gloo", "nccl"})
        @skip_if_lt_x_gpu(2)
        def test_ddp_sync_params_and_buffers(self):
            # Test that after calling _sync_params_and_buffers, models across ranks
            # are the same and are equal to the model on the input rank.
            dim = 2
            rank = self.rank
            rank_to_broadcast = 1
            # Seed to ensure that ranks are initialized with different initial models.
            torch.manual_seed(rank)
            model = nn.Linear(dim, dim, bias=False)
            net = torch.nn.parallel.DistributedDataParallel(
                model.cuda(rank), device_ids=[self.rank], bucket_cap_mb=1
            )
            new_model = nn.Linear(dim, dim, bias=False).cuda(rank)
            net.module = copy.deepcopy(new_model)
            # Assert params are different
            net_module_states = list(net.module.state_dict().values())
            for t in net_module_states:
                tensor_list = [
                    torch.zeros_like(t) for _ in range(dist.get_world_size())
                ]
                dist.all_gather(tensor_list, t)
                for i, tensor in enumerate(tensor_list):
                    if i == rank:
                        self.assertEqual(t, tensor)
                    else:
                        # tensor from another rank should be different.
                        self.assertNotEqual(t, tensor)

            net._sync_params_and_buffers(authoritative_rank=rank_to_broadcast)
            # Now all model params should be the same.
            self.validate_net_equivalence(net)
            # Since the network params were broadcast from rank_to_broadcast, validate that
            # they are the same as new_model on rank_to_broadcast.
            if rank == rank_to_broadcast:
                expected_states = new_model.state_dict().values()
                for t, expected in zip(net_module_states, expected_states):
                    self.assertEqual(t, expected)

        @require_backend({"gloo", "nccl"})
        @require_backends_available({"gloo", "nccl"})
        @skip_if_lt_x_gpu(2)
        def test_ddp_grad_div_uneven_inputs(self):
            # Test gradient division during training with join() API. If
            # divide_by_initial_world_size=False, we scale by the effective world
            # size when allreducing grads.
            dim = 5
            batch = 1
            grad_scale = 50
            rank = self.rank
            model = nn.Linear(dim, dim, bias=False)
            inp = torch.ones(batch, dim, device=self.rank) * grad_scale
            net = torch.nn.parallel.DistributedDataParallel(
                model.cuda(rank), device_ids=[self.rank], bucket_cap_mb=1
            )
            n_iters = 3
            if self.rank > 0:
                n_iters += 2

            with net.join(divide_by_initial_world_size=False):
                for _ in range(n_iters):
                    loss = net(inp).sum()
                    loss.backward()
                    # The grad is always expected_grad, since we divide by the number
                    # of currently active processes and inactive processes contribute
                    # zero gradient. If we kept dividing by static initial world
                    # size as processes leave, the grad would be smaller.
                    expected_grad = torch.ones(dim, dim, device=self.rank) * grad_scale
                    param = list(net.parameters())[0]
                    self.assertEqual(expected_grad, param.grad)
                    # Avoid accumulating grads so that it's the same every iteration
                    net.zero_grad()
                    torch.cuda.synchronize(device=self.rank)

            # If divide_by_initial_world_size=True (default), we always scale grads
            # by the initial world_size.
            with net.join(divide_by_initial_world_size=True):
                for i in range(n_iters):
                    loss = net(inp).sum()
                    loss.backward()
                    effective_ws = dist.get_world_size()
                    if i >= 3:
                        effective_ws -= 1
                    expected_grad = (
                        torch.ones(dim, dim, device=self.rank) * grad_scale * effective_ws
                    ) / dist.get_world_size()
                    param = list(net.parameters())[0]
                    self.assertEqual(expected_grad, param.grad)
                    # Avoid accumulating grad so that it's the same every iteration.
                    net.zero_grad()
                    torch.cuda.synchronize(device=self.rank)

        @require_backend({"gloo", "nccl"})
        @require_backends_available({"gloo", "nccl"})
        @skip_if_lt_x_gpu(2)
        def test_ddp_profiling(self):
            batch = 3
            dim = 10
            num_iters = 6
            torch.cuda.set_device(self.rank)
            model = nn.Linear(dim, dim, bias=False)
            inp = torch.rand(batch, dim, device=self.rank)
            net = torch.nn.parallel.DistributedDataParallel(
                model.cuda(self.rank), device_ids=[self.rank]
            )
            with torch.autograd.profiler.profile() as prof:
                for i in range(num_iters):
                    # Enable profiling on even iterations
                    loss = net(inp).sum()
                    loss.backward()

            all_reduce_event_name = f"{dist.get_backend()}:all_reduce"
            events = get_profiling_event(all_reduce_event_name, prof)
            event_count = sum(e.count for e in events)
            self.assertEqual(event_count, num_iters)
            for event in events:
                self.assertEqual(event.name, all_reduce_event_name)

            # Run DDP with profiling for a few iterations, then enable profiling
            # for a single pass, and ensure it is recorded. This tests that the
            # thread local state is correctly updated.
            net = torch.nn.parallel.DistributedDataParallel(
                model.cuda(self.rank), device_ids=[self.rank]
            )
            for i in range(3):
                loss = net(inp).sum()
                loss.backward()
            # Now enable the profiler.
            with torch.autograd.profiler.profile() as prof:
                loss = net(inp).sum()
                loss.backward()

            events = get_profiling_event(all_reduce_event_name, prof)
            self.assertEqual(1, len(events))
            self.assertEqual(1, events[0].count)
            self.assertEqual(events[0].name, all_reduce_event_name)

        @require_backend({"gloo", "nccl"})
        @require_backends_available({"gloo", "nccl"})
        @skip_if_lt_x_gpu(2)
        def test_ddp_join_model_equivalence(self):
            # Verifies equivalence with model training locally and with DDP under
            # the join context manager.
            batch = 3
            dim = 10
            learning_rate = 0.03
            model = nn.Linear(dim, dim, bias=False)
            inp = torch.rand(batch, dim, device=self.rank)
            local_model = copy.deepcopy(model)
            local_model = local_model.cuda(self.rank)
            rank_to_iter_mapping = {rank : 2 * (rank + 1) for rank in range(dist.get_world_size())}
            # run local model
            local_iters = sum(rank_to_iter_mapping.values())
            local_optim = torch.optim.SGD(local_model.parameters(), lr=learning_rate)
            for _ in range(local_iters):
                local_optim.zero_grad()
                out = local_model(inp)
                loss = out.sum()
                loss.backward()
                local_optim.step()

            # run DDP model with join API
            num_iters = rank_to_iter_mapping[self.rank]
            net = torch.nn.parallel.DistributedDataParallel(
                model.cuda(self.rank), device_ids=[self.rank]
            )
            ddp_optim = torch.optim.SGD(
                model.parameters(), lr=learning_rate * dist.get_world_size()
            )
            with net.join():
                for i in range(num_iters):
                    ddp_optim.zero_grad()
                    out = net(inp)
                    loss = out.sum()
                    loss.backward()
                    torch.cuda.synchronize(device=self.rank)
                    ddp_optim.step()

            # Validate model state dicts are equal
            for (_, local_tensor), (_, dist_tensor) in zip(
                local_model.state_dict().items(), net.module.state_dict().items()
            ):
                self.assertEqual(local_tensor, dist_tensor)

        def _run_uneven_inputs_test(
            self, test_case, iteration_mapping, find_unused_params,
        ):
            model = test_case.model
            inp = test_case.inp
            rank = self.rank
            sync_interval = test_case.sync_interval
            # Ensure all outsanding GPU work is comlete so this test runs independently.
            dist.barrier()
            # Bucket_cap_mb is intentionally low to test allreduce scheduling when
            # there are many buckets.
            net = torch.nn.parallel.DistributedDataParallel(
                model.cuda(rank),
                device_ids=[rank],
                bucket_cap_mb=1,
                find_unused_parameters=find_unused_params,
            )

            # Determine num iters for this rank via the passed in mapping.
            num_iters = iteration_mapping[rank]
            with net.join():
                for i in range(num_iters):
                    # Use model.no_sync() to disable grad synchronization every
                    # sync_interval.
                    if i % sync_interval != 0:
                        context = net.no_sync()
                    else:
                        context = suppress()
                    with context:
                        if isinstance(inp, tuple):
                            loss = net(*inp).sum()
                        else:
                            loss = net(inp).sum()
                        loss.backward()
                        self._model_step(net)
                        # Ensure completion of GPU kernels (including allreduce). If the
                        # join API is not properly implemented, then this should hang
                        # since the allreduce will hang.
                        torch.cuda.synchronize(device=rank)

            # Ensure completion of all GPU kernels.
            torch.cuda.synchronize(device=rank)
            self.assertTrue(net._authoritative_rank)
            # All ranks should have agreed on the same authoritative_rank!
            final_rank_tensor = torch.tensor([net._authoritative_rank], device=self.rank)
            tensor_list = [
                torch.zeros_like(final_rank_tensor)
                for _ in range(dist.get_world_size())
            ]
            dist.all_gather(tensor_list, final_rank_tensor)
            max_rank = dist.get_world_size() - 1
            self.assertSetEqual({max_rank}, set(tensor.item() for tensor in tensor_list))
            # Ensure that all models are the same across ranks after all have joined.
            self.validate_net_equivalence(net)
            dist.barrier()

        @require_backend({"gloo", "nccl"})
        @require_backends_available({"gloo", "nccl"})
        @skip_if_lt_x_gpu(2)
        def test_ddp_uneven_inputs(self):
            dim = 1000
            batch = 1
            # Create a variety of models to run uneven input tests on.
            large_model = nn.Sequential(
                nn.Conv2d(1, 20, 5),
                nn.ReLU(),
                nn.Conv2d(20, 32, 5),
                nn.ReLU(),
                nn.Conv2d(32, 256, 5),
                nn.ReLU(),
            )
            small_model = nn.Linear(dim, dim, bias=False)
            bn_net = BatchNormNet()

            class UnusedParamModule(nn.Module):
                def __init__(self, unused_params_rank):
                    super().__init__()
                    self.t0 = Task()
                    self.t1 = Task()
                    self.unused_params_rank = unused_params_rank

                def task_parameters(self):
                    return (self.t0.p, self.t1.p)

                def forward(self, x, rank):
                    return (
                        self.t1(self.t0(x))
                        if rank != self.unused_params_rank
                        else self.t1(x)
                    )

            unjoined_rank_with_unused_params_model = UnusedParamModule(1)
            joined_rank_with_unused_params_model = UnusedParamModule(0)

            rank = self.rank
            models_to_test = [
                # Network with batchnorm
                DDPUnevenTestInput(
                    name="batch_norm_net",
                    model=bn_net,
                    inp=torch.ones(batch, 2, device=rank),
                    sync_interval=1
                ),
                DDPUnevenTestInput(
                    name="large_conv_model",
                    model=large_model,
                    inp=torch.ones(batch, batch, dim, dim, device=rank),
                    sync_interval=1,
                ),
                DDPUnevenTestInput(
                    name="small_model",
                    model=small_model,
                    inp=torch.ones(batch, dim, device=rank),
                    sync_interval=1,
                ),
                # Unused parameter test where rank that does not join early has unused params
                DDPUnevenTestInput(
                    name="unjoined_rank_with_unused_params_model",
                    model=unjoined_rank_with_unused_params_model,
                    inp=(torch.ones(batch, 2, device=rank), rank),
                    sync_interval=1,
                ),
                # Unused parameter test where rank that does join early has unused params
                DDPUnevenTestInput(
                    name="joined_rank_with_unused_params_model",
                    model=joined_rank_with_unused_params_model,
                    inp=(torch.ones(batch, 2, device=rank), rank),
                    sync_interval=1,
                ),
            ]

            # Add resnet model if we have torchvision installed.
            if HAS_TORCHVISION:
                resnet_model = torchvision.models.resnet50()
                models_to_test.append(
                    DDPUnevenTestInput(
                        name="resnet_model",
                        model=resnet_model,
                        inp=torch.ones(1, 3, 1000, 1000),
                        sync_interval=1,
                    )
                )

            # Test with no_sync every 2, 3, 4, ... iterations.
            models_with_sync = []
            for i, test_input in enumerate(models_to_test):
                models_with_sync.append(
                    DDPUnevenTestInput(
                        name=test_input.name,
                        model=test_input.model,
                        inp=test_input.inp,
                        sync_interval=i + 2,
                    )
                )

            models_to_test.extend(models_with_sync)

            # 0 iteration tests for when one process does not train model at all, so
            # we must shadow the broadcast calls made when rebuilding buckets.
            baseline_num_iters = [0, 5]
            iteration_offsets = [2, 3, 10]
            num_uneven_ranks = [1]
            if dist.get_world_size() > 2:
                num_uneven_ranks.append(2)
            iteration_mappings = []
            # Generate rank : num_iters mappings for various uneven input scenarios.
            # This includes cases where rank 0 joins early and all other ranks join
            # later, and scenarios where multiple ranks join early, but at different
            # iterations, and later ranks join later.
            for num_early_join_ranks in num_uneven_ranks:
                for baseline_iter in baseline_num_iters:
                    for offset in iteration_offsets:
                        mapping = {
                            rank: baseline_iter for rank in range(0, num_early_join_ranks)
                        }
                        # if num_early_join_ranks > 1, ranks > 0 that will join early
                        # iterate offset//2 more times than rank 0, to test nodes
                        # depleting inputs at different times.
                        if num_early_join_ranks > 1:
                            for rank in mapping.keys():
                                if rank > 0:
                                    mapping[rank] += offset // 2
                        mapping.update(
                            {
                                rank: baseline_iter + offset
                                for rank in range(
                                    num_early_join_ranks, dist.get_world_size()
                                )
                            }
                        )
                        iteration_mappings.append(mapping)

            for (test_case, iteration_mapping) in itertools.product(
                models_to_test, iteration_mappings
            ):
                if self.rank == 0:
                    print(
                        f"""Running test: {test_case.name} sync interval
                        {test_case.sync_interval} with iteration mapping
                        {iteration_mapping}"""
                    )
                self._run_uneven_inputs_test(
                    test_case,
                    iteration_mapping,
                    find_unused_params=("unused_params_model" in test_case.name),
                )

        @require_backend({"gloo", "nccl"})
        @require_backends_available({"gloo", "nccl"})
        @skip_if_lt_x_gpu(2)
        def test_ddp_uneven_input_join_disable(self):
            # tests that if net.join() with enable=False is specified, DDP works as
            # expected with even inputs.
            torch.manual_seed(self.rank)
            net = torch.nn.parallel.DistributedDataParallel(
                torch.nn.Linear(1, 1).cuda(self.rank), device_ids=[self.rank]
            )
            inp = torch.ones(1) * self.rank
            n_iters = 5
            world_size = dist.get_world_size()
            with net.join(enable=False):
                for _ in range(n_iters):
                    # Clear grads
                    grad = net.module.weight.grad
                    if grad is not None:
                        grad.requires_grad_(False)
                        grad.zero_()
                    out = net(inp)
                    loss = out.sum()
                    loss.backward()
                    # Validate gradients to ensure that we divide by the correct
                    # world_size when join mode is disabled.
                    expected_grad = sum(i for i in range(world_size)) / world_size
                    self.assertEqual(
                        net.module.weight.grad.item(), expected_grad
                    )

            join_config = net.ddp_uneven_inputs_config
            self.assertFalse(join_config.ddp_join_enabled)
            self.validate_net_equivalence(net)

        @require_backend({"gloo", "nccl"})
        @require_backends_available({"gloo", "nccl"})
        @skip_if_lt_x_gpu(2)
        def test_ddp_uneven_input_exception(self):
            # Tests that exceptions during training are correctly propagated by the
            # context manager.
            error_str = "Intentional error"

            class ExceptionModule(nn.Module):
                def __init__(self):
                    super().__init__()
                    self.param = nn.Parameter(torch.ones(1, requires_grad=True))

                def forward(self, _):
                    raise ValueError(error_str)

            exception_module = ExceptionModule()
            net = torch.nn.parallel.DistributedDataParallel(
                exception_module.cuda(self.rank), device_ids=[self.rank]
            )
            inp = torch.ones(1)
            with self.assertRaisesRegex(ValueError, error_str):
                with net.join():
                    out = net(inp)
                    loss = out.sum()
                    loss.backward()

        @require_backend({"gloo", "nccl"})
        @require_backends_available({"gloo", "nccl"})
        @skip_if_lt_x_gpu(4)
        def test_ddp_uneven_inputs_replicated_error(self):
            # Tests that the context manager errors out in SPMD mode.
            group = dist.new_group([0, 1])
            if self.rank < 2:
                model = nn.Linear(1, 1, bias=False)
                rank_to_device = {0: [0, 1], 1: [2, 3]}

                devices = rank_to_device[self.rank]
                net = torch.nn.parallel.DistributedDataParallel(
                    model.cuda(devices[0]), device_ids=devices, process_group=group
                )
                with self.assertRaisesRegex(
                    ValueError, r"DDP join\(\) API does not support Single-Process Multi-GPU"
                ):
                    with net.join():
                        pass
            # We need a barrier since otherwise non-participating processes exit too early
            # and cause a timeout.
            self._barrier(timeout=60)

        @require_backend({"nccl", "gloo"})
        @require_n_gpus_for_nccl_backend(int(os.environ["WORLD_SIZE"]), os.environ["BACKEND"])
        def test_broadcast_object_list(self):
            # Only set device for NCCL backend since it must use GPUs.
            backend = os.environ["BACKEND"]
            if backend == "nccl":
                # Case where rank != GPU device.
                next_rank = (self.rank + 1) % int(self.world_size)
                torch.cuda.set_device(next_rank)

            src_rank = 0
            # If GPU test, add object with GPU tensor
            if backend == "nccl":
                COLLECTIVES_OBJECT_TEST_LIST.append(Foo(torch.randn(3, 3, device=0)))

            objects = (
                COLLECTIVES_OBJECT_TEST_LIST
                if self.rank == src_rank
                else [None for _ in COLLECTIVES_OBJECT_TEST_LIST]
            )

            # Single object test
            single_obj_list = [objects[0]]
            if self.rank != src_rank:
                self.assertNotEqual(single_obj_list[0], COLLECTIVES_OBJECT_TEST_LIST[0])
            dist.broadcast_object_list(single_obj_list, src=0)
            self.assertEqual(single_obj_list[0], COLLECTIVES_OBJECT_TEST_LIST[0])

            # Multiple input objects test
            if self.rank != src_rank:
                self.assertNotEqual(objects, COLLECTIVES_OBJECT_TEST_LIST)
            dist.broadcast_object_list(objects, src=0)
            self.assertEqual(objects, COLLECTIVES_OBJECT_TEST_LIST)

        @require_backend({"gloo", "nccl"})
        @require_backends_available({"gloo", "nccl"})
        @skip_if_lt_x_gpu(2)
        def test_ddp_ignore_params_arg(self):
            class TestModel(nn.Module):
                def __init__(self, rank):
                    self.rank = rank
                    super(TestModel, self).__init__()
                    self.fc1 = nn.Linear(1, 1, bias=False)
                    # Proxy that will be materialized to another architecture later.
                    # (after wrapping model with DDP)
                    if self.rank == 0:
                        self.fc2 = nn.Linear(1, 10, bias=False)
                    else:
                        self.fc2 = nn.Linear(10, 10, bias=False)

                def forward(self, x):
                    x = self.fc1(x)
                    x = self.fc2(x)
                    return x

            device_id = self.rank
            # Ensure the test works for both find_unused_parameter and broadcast_buffer settings.
            for (find_unused, broadcast_buffers) in itertools.product([False, True], [False, True]):
                model = TestModel(self.rank).float().to(device_id)
                # Note that the model can have different shape buffers if we pass
                # them in to be ignored as well.
                model.fc2.register_buffer(
                    "ignore_buffer", torch.zeros(5 + self.rank, device=self.rank)
                )
                proxy_params = list(model.fc2.parameters())
                proxy_buffers = list(model.fc2.buffers())
                model_fc2_name = [
                    module_name
                    for module_name, module in model.named_modules()
                    if module is model.fc2
                ][0]
                proxy_param_names = [
                    f"{model_fc2_name}.{param_name}"
                    for param_name, _ in model.fc2.named_parameters()
                ]
                proxy_buffer_names = [
                    f"{model_fc2_name}.{buf_name}"
                    for buf_name, _ in model.fc2.named_buffers()
                ]
                # Specify that we should ignore proxy_params since it will be
                # materialized later.
                torch.nn.parallel.DistributedDataParallel._set_params_and_buffers_to_ignore_for_model(
                    model, proxy_param_names + proxy_buffer_names
                )
                ddp = torch.nn.parallel.DistributedDataParallel(
                    model,
                    device_ids=[device_id],
                    find_unused_parameters=find_unused,
                    broadcast_buffers=broadcast_buffers,
                )
                # Materialize new params. These are not registered in DDP and thus
                # don't have autograd hooks installed on them.
                ddp.module.fc2 = nn.Linear(1, 1, bias=False).to(device_id)
                # local model with the new materialized parameters.
                local_model = copy.deepcopy(ddp.module).cuda(self.rank)

                inp = torch.ones(1, dtype=torch.float).to(device_id) * (self.rank + 1)
                for i in range(6):
                    ddp(inp).sum().backward()
                    local_model(inp).sum().backward()
                    # materialized param grad is not touched by DDP, so its grad should
                    # be the same as if running locally.
                    for materialized_param, local_param in zip(
                        ddp.module.fc2.parameters(), local_model.fc2.parameters()
                    ):
                        self.assertEqual(materialized_param.grad, local_param.grad)

                    # fc1 parameter grad should still be different, due to allreduce.
                    for synced_param, local_param in zip(
                        ddp.module.fc1.parameters(), local_model.fc1.parameters()
                    ):
                        self.assertFalse(synced_param.grad == local_param.grad)

                    # Proxy module grad should not be touched
                    for proxy_param in proxy_params:
                        self.assertTrue(proxy_param.grad is None)

                # Synchronize since we run multiple iterations of this test, to
                # isolate failure hangs.
                torch.cuda.synchronize(device=self.rank)

        @require_backend({"gloo", "nccl"})
        @require_backends_available({"gloo", "nccl"})
        @skip_if_lt_x_gpu(2)
        def test_ddp_unused_params_rebuild_buckets_exception(self):
            class ToyModel(nn.Module):
                def __init__(self):
                    super(ToyModel, self).__init__()
                    self.net1 = nn.Linear(10, 10, bias=False)
                    self.net2 = nn.Linear(10, 10, bias=False)

                def forward(self, x):
                    return self.net1(x)

            ddp = torch.nn.parallel.DistributedDataParallel(
                ToyModel().cuda(self.rank), device_ids=[self.rank]
            )
            for i in range(2):
                inp = torch.rand(1, 10)
                if i > 0:
                    # On 2nd iteration, this will fail during rebuild_buckets,
                    # but we should report an error regarding unused parameters
                    # since that is the underlying root cause.
                    try:
                        ddp(inp).sum().backward()
                    except RuntimeError as e:
                        msg = str(e)
                        expected_strs = [
                            ddp_prev_reduction_unfinished_str,
                            ddp_recommend_find_unused_params_str,
                            ddp_outputs_not_used_in_loss_str
                        ]
                        for s in expected_strs:
                            self.assertTrue(
                                s in msg,
                                f"Expected {s} to be in {msg}"
                            )
                        self.assertFalse(ddp_find_unused_params_enabled_str in msg)
                    else:
                        self.assertFalse(True, "DDP unused parameters error not raised.")
                else:
                    ddp(inp).sum().backward()

        @require_backend({"gloo", "nccl"})
        @require_backends_available({"gloo", "nccl"})
        @skip_if_lt_x_gpu(2)
        def test_ddp_shared_grad_acc_unused_params(self):
            # When find_unused_parameters=True, ensure we mark unused parameters
            # even if they share gradient accumulators.
            class ToyModel(nn.Module):
                def __init__(self):
                    super(ToyModel, self).__init__()
                    # net1, bias, and net1.bias are all unused params.
                    self.net1 = nn.Linear(10, 5, bias=False)
                    self.bias = nn.Parameter(torch.zeros(5))
                    # net1.bias and self.bias are names for the same underlying
                    # parameter, so they share the same grad acc. This caused
                    # the bug reported in https://github.com/pytorch/pytorch/issues/41324.
                    self.net1.bias = self.bias
                    self.net2 = nn.Linear(10, 5)

                def forward(self, x):
                    return self.net2(x)

            torch.cuda.set_device(self.rank)
            model = ToyModel().to(torch.cuda.current_device())
            ddp_model = torch.nn.parallel.DistributedDataParallel(
                model, device_ids=[self.rank], find_unused_parameters=True
            )
            inp = torch.randn(20, 10, device=self.rank)
            for i in range(6):
                out = ddp_model(inp)
                loss = out.sum()
                loss.backward()

        @require_backend({"gloo", "nccl"})
        @require_backends_available({"gloo", "nccl"})
        @skip_if_lt_x_gpu(2)
        def test_ddp_device(self):
            m = nn.Linear(10, 10).to(self.rank)
            expected_len = 2

            class TensorWrapper:
                __slots__ = ['t', 'moved_to_gpu']

                def __init__(self, t):
                    self.t = t
                    self.moved_to_gpu = False

            # Handlers for specific types of validation we want to do based on
            # the input type.

            def tuple_and_list_validator(x):
                self.assertTrue(len(x), expected_len)
                self.assertEqual(1, len(set(t.device for t in x)))
                self.assertEqual(x[0].device.index, self.rank)
                return x[0] + x[1]

            def namedtuple_validator(x):
                self.assertEqual(x._fields, EXPECTED_FIELDS)
                self.assertEqual(x.a.device.index, x.b.device.index)
                self.assertEqual(x.a.device.index, self.rank)
                return x.a + x.b

            def custom_type_validator(x):
                self.assertTrue(x.moved_to_gpu or (str(x.t.device) == "cpu"))
                x.t = x.t.to(self.rank)
                x.moved_to_gpu = True
                return x.t

            def dict_validator(x):
                self.assertTrue(EXPECTED_FIELDS[0] in x.keys())
                self.assertTrue(EXPECTED_FIELDS[1] in x.keys())
                self.assertEqual(1, len(set(t.device for t in x.values())))
                self.assertEqual(x[EXPECTED_FIELDS[0]].device.index, self.rank)
                return x[EXPECTED_FIELDS[0]] + x[EXPECTED_FIELDS[1]]

            validators = {
                TensorWrapper: custom_type_validator,
                tuple: tuple_and_list_validator,
                list: tuple_and_list_validator,
                TestNamedTupleInput_0: namedtuple_validator,
                TestNamedTupleInput_1: namedtuple_validator,
                dict: dict_validator,
            }

            class ToyModel(torch.nn.Module):
                def __init__(_self):  # noqa: B902
                    super().__init__()
                    _self.lin = nn.Linear(10, 10, bias=False)

                def forward(_self, x, expected_type):  # noqa: B902
                    # Similar to scatter, the recursive to in the single-device
                    # case does not move tensors if they are in a custom type.
                    self.assertTrue(isinstance(x, expected_type))
                    fwd_tensor = validators[expected_type](x)
                    return _self.lin(fwd_tensor)

            model = torch.nn.parallel.DistributedDataParallel(
                ToyModel().to(self.rank), device_ids=[self.rank]
            )

            def train_iter(inp, input_type):
                for _ in range(4):
                    out = model(inp, input_type)
                    out.sum().backward()

            # CPU tuple input, should be moved to the proper device before call
            # to forward.
            inp = tuple(torch.randn(10, 10) for _ in range(expected_len))
            train_iter(inp, tuple)

            # List CPU input, should be moved to proper device before call to
            # forward.
            inp = [torch.randn(10, 10) for _ in range(expected_len)]
            train_iter(inp, list)
            # Custom type containing tensor. The type is maintained, but the
            # device is not propagated (which is what happens with scatter too)
            inp = TensorWrapper(torch.randn(10, 10))
            train_iter(inp, TensorWrapper)
            # NamedTuple input. The type should be maintained and tensor inputs
            # should be moved to the correct device as in scatter.
            batch = 5
            dim = 10
            a = torch.rand(batch, dim)
            b = torch.rand(batch, dim)

            inp = TestNamedTupleInput_0(a, b)
            train_iter(inp, type(inp))

            inp = TestNamedTupleInput_1(a, b)
            train_iter(inp, type(inp))

            # dictionary input.
            inp = {
                EXPECTED_FIELDS[0]: a,
                EXPECTED_FIELDS[1]: b,
            }
            train_iter(inp, type(inp))

        @require_backend({"gloo", "nccl"})
        @require_backends_available({"gloo", "nccl"})
        @skip_if_lt_x_gpu(2)
        def test_ddp_namedtuple(self):
            batch = 5
            dim = 10

            a = torch.rand(batch, dim, device=self.rank)
            b = torch.rand(batch, dim, device=self.rank)

            class NamedTupleModule(torch.nn.Module):
                def __init__(_self):  # noqa
                    super().__init__()
                    _self.lin = nn.Linear(10, 1)

                def forward(_self, input, expected_type):  # noqa
                    # Without NamedTuple support, this would be of type tuple.
                    self.assertTrue(
                        isinstance(input, expected_type),
                        f"Expected type {expected_type} but got {type(input)}",
                    )
                    self.assertEqual(input._fields, EXPECTED_FIELDS)
                    self.assertEqual(a, input.a)
                    self.assertEqual(b, input.b)
                    return _self.lin(torch.mul(input.a, input.b))

            model = torch.nn.parallel.DistributedDataParallel(
                NamedTupleModule().cuda(self.rank), device_ids=[self.rank]
            )
            inp = TestNamedTupleInput_0(a, b)
            # The following would fail if DDP does not propagate NamedTuples correctly.
            model(inp, type(inp))

            inp = TestNamedTupleInput_1(a, b)
            model(inp, type(inp))

        @require_backend({"gloo", "nccl"})
        @require_backends_available({"gloo", "nccl"})
        @skip_if_lt_x_gpu(2)
        @skip_if_rocm
        def test_ddp_control_flow_same_across_ranks(self):
            # Control flow that is the same across ranks.
            batch = 20
            dim = 10

            class ToyModel(nn.Module):
                def __init__(self):
                    super(ToyModel, self).__init__()
                    self.lin1 = nn.Linear(10, 10, bias=False)
                    self.lin2 = nn.Linear(10, 10, bias=False)

                def forward(self, x):
                    # Second layer is used dependent on input x.
                    use_second_layer = torch.equal(
                        x, torch.ones(batch, dim, device=x.device)
                    )
                    if use_second_layer:
                        return self.lin2(F.relu(self.lin1(x)))
                    else:
                        return F.relu(self.lin1(x))

            world_size = dist.get_world_size()
            torch.cuda.set_device(self.rank)
            model = torch.nn.parallel.DistributedDataParallel(
                ToyModel().cuda(self.rank),
                device_ids=[self.rank],
                find_unused_parameters=True,
            )
            random_input = torch.randn(batch, dim, device=self.rank)
            ones_input = torch.ones(batch, dim, device=self.rank)
            for i in range(6):
                if i % 2 == 0:
                    out = model(random_input)
                else:
                    out = model(ones_input)
                loss = out.sum()
                loss.backward()
                # On even iterations, 2nd param goes unused, on odd iterations,
                # it is used.
                local_used_maps = model.reducer._get_local_used_maps()
                if i % 2 == 0:
                    expected = torch.tensor([world_size, 0], device=self.rank, dtype=torch.int32)
                else:
                    expected = torch.tensor([world_size, world_size], device=self.rank, dtype=torch.int32)

                # Validate parameter usage.
                variable_usage_tensor = local_used_maps[0]
                self.assertEqual(variable_usage_tensor, expected)

            # Validate appropriate error message when DDP is used with
            # find_unused_parameters=False.
            model = torch.nn.parallel.DistributedDataParallel(
                ToyModel().cuda(self.rank),
                device_ids=[self.rank],
                find_unused_parameters=False,
            )
            for i in range(2):
                if i == 0:
                    loss = model(random_input).sum()
                    loss.backward()
                else:
                    try:
                        loss = model(random_input).sum()
                        loss.backward()
                    except RuntimeError as e:
                        msg = str(e)
                        expected_strs = [
                            ddp_prev_reduction_unfinished_str,
                            ddp_recommend_find_unused_params_str,
                            ddp_outputs_not_used_in_loss_str
                        ]
                        for s in expected_strs:
                            self.assertTrue(
                                s in msg,
                                f"Expected {s} to be in {msg}"
                            )
                        self.assertFalse(ddp_find_unused_params_enabled_str in msg)
                    else:
                        self.assertFalse(True, "DDP error not raised")

        @require_backend({"gloo", "nccl"})
        @require_backends_available({"gloo", "nccl"})
        @skip_if_lt_x_gpu(2)
        @skip_if_rocm
        def test_ddp_control_flow_different_across_ranks(self):
            # Control flow that is different across ranks.
            batch = 20
            dim = 10

            class ToyModel(nn.Module):
                def __init__(self, rank):
                    super(ToyModel, self).__init__()
                    self.lin1 = nn.Linear(10, 10, bias=False)
                    self.lin2 = nn.Linear(10, 10, bias=False)
                    self.rank = rank

                def forward(self, x):
                    # Control-flow that is rank and input dependent for the
                    # model.
                    use_second_layer = (
                        torch.equal(x, torch.ones(batch, dim, device=x.device))
                        and self.rank == 1
                    )

                    if use_second_layer:
                        return self.lin2(F.relu(self.lin1(x)))
                    else:
                        return F.relu(self.lin1(x))

            world_size = dist.get_world_size()
            torch.cuda.set_device(self.rank)
            model = torch.nn.parallel.DistributedDataParallel(
                ToyModel(self.rank).cuda(self.rank),
                device_ids=[self.rank],
                find_unused_parameters=True,
            )
            random_input = torch.randn(batch, dim, device=self.rank)
            ones_input = torch.ones(batch, dim, device=self.rank)
            for i in range(6):
                if i % 2 == 0:
                    out = model(random_input)
                else:
                    out = model(ones_input)
                loss = out.sum()
                loss.backward()
                # On even iterations, 2nd param goes unused, on odd iterations,
                # it is used only on rank 1.
                local_used_maps = model.reducer._get_local_used_maps()

                if i % 2 == 0:
                    expected = torch.tensor([world_size, 0], device=self.rank, dtype=torch.int32)
                else:
                    expected = torch.tensor([world_size, 1], device=self.rank, dtype=torch.int32)

                variable_usage_tensor = local_used_maps[0]
                # Validate parameter usage. On odd iterations, 2nd param is only
                # used on rank 1.
                self.assertEqual(variable_usage_tensor, expected)

            # Validate appropriate error message when DDP is used with
            # find_unused_parameters=False.
            model = torch.nn.parallel.DistributedDataParallel(
                ToyModel(self.rank).cuda(self.rank),
                device_ids=[self.rank],
                find_unused_parameters=False,
            )
            for i in range(2):
                if i == 0:
                    loss = model(random_input).sum()
                    loss.backward()
                else:
                    try:
                        loss = model(random_input).sum()
                        loss.backward()
                    except RuntimeError as e:
                        msg = str(e)
                        expected_strs = [
                            ddp_prev_reduction_unfinished_str,
                            ddp_recommend_find_unused_params_str,
                            ddp_outputs_not_used_in_loss_str
                        ]
                        for s in expected_strs:
                            self.assertTrue(
                                s in msg,
                                f"Expected {s} to be in {msg}"
                            )
                        self.assertFalse(ddp_find_unused_params_enabled_str in msg)
                    else:
                        self.assertFalse(True, "DDP error not raised")

        @require_backend({"gloo"})
        @unittest.skipIf(BACKEND == "nccl", "NCCL does not support scatter")
        def test_scatter_object_list(self):
            src_rank = 0
            scatter_list = (
                COLLECTIVES_OBJECT_TEST_LIST
                if self.rank == src_rank
                else [None for _ in COLLECTIVES_OBJECT_TEST_LIST]
            )
            world_size = dist.get_world_size()
            scatter_list = scatter_list[: world_size]
            i = 0
            while len(scatter_list) < world_size:
                scatter_list.append(scatter_list[i])
                i += 1

            output_obj_list = [None]
            dist.scatter_object_list(output_obj_list, scatter_list, src=src_rank)
            self.assertEqual(
                output_obj_list[0],
                COLLECTIVES_OBJECT_TEST_LIST[self.rank % len(COLLECTIVES_OBJECT_TEST_LIST)],
            )
            # Ensure errors are raised upon incorrect arguments.
            with self.assertRaisesRegex(
                RuntimeError,
                "Expected argument scatter_object_output_list to be a list of size at least 1.",
            ):
                dist.scatter_object_list([], scatter_list, src=src_rank)

        @require_backend({"gloo", "nccl"})
        @require_backends_available({"gloo", "nccl"})
        @skip_if_lt_x_gpu(2)
        def test_ddp_model_diff_across_ranks(self):
            torch.cuda.set_device(self.rank)
            # Creates network with different sized embedding table on different
            # ranks. This should throw an error during DDP init.
            net = EmbeddingNet(self.rank)
            # When running with NCCL backend, we don't expect an error on rank 0,
            # rather, it will be taken down by NCCL_ASYNC_ERROR_HANDLING. When
            # running with Gloo, we expect the error to be caught inline.
            rank_0_ctx = (
                suppress()
                if dist.get_backend() == dist.Backend.NCCL
                else self.assertRaisesRegex(RuntimeError, "Connection closed by peer")
            )
            ctx = (
                rank_0_ctx
                if self.rank == 0
                else self.assertRaisesRegex(RuntimeError, "appears not to match")
            )
            with ctx:
                net = torch.nn.parallel.DistributedDataParallel(
                    net.to(self.rank), device_ids=[self.rank]
                )
                dist.barrier()

        @require_backend({"gloo", "nccl"})
        @require_backends_available({"gloo", "nccl"})
        @skip_if_lt_x_gpu(2)
        def test_output_unused_in_loss(self):
            model = TwoLinLayerNet()
            net = torch.nn.parallel.DistributedDataParallel(
                model.cuda(self.rank),
                device_ids=[self.rank],
            )
            net_with_find_unused = torch.nn.parallel.DistributedDataParallel(
                model.cuda(self.rank),
                device_ids=[self.rank],
                find_unused_parameters=True,
            )

            inp = torch.randn(10, 10)

            for ddp in [net, net_with_find_unused]:
                for i in range(2):
                    if i == 0:
                        a, b = ddp(inp)
                        loss = b.sum()
                        loss.backward()
                    else:
                        try:
                            a, b = ddp(inp)
                            loss = b.sum()
                            loss.backward()
                        except RuntimeError as e:
                            msg = str(e)
                            if ddp == net:
                                expected_strs = [
                                    ddp_prev_reduction_unfinished_str,
                                    ddp_recommend_find_unused_params_str,
                                    ddp_outputs_not_used_in_loss_str,
                                ]
                                unexpected_strs = [
                                    ddp_find_unused_params_enabled_str,
                                ]
                            elif ddp == net_with_find_unused:
                                expected_strs = [
                                    ddp_prev_reduction_unfinished_str,
                                    ddp_outputs_not_used_in_loss_str,
                                    ddp_find_unused_params_enabled_str,
                                ]
                                unexpected_strs = [
                                    ddp_recommend_find_unused_params_str,
                                ]
                            for s in expected_strs:
                                self.assertTrue(
                                    s in msg,
                                    f"Expected {s} to be in {msg}"
                                )
                            for s in unexpected_strs:
                                self.assertFalse(
                                    s in msg,
                                    f"Expected {s} not to be in {msg}"
                                )
                        else:
                            self.assertFalse(True, "DDP error not raised")

        @require_backend({"gloo"})
        @require_backends_available({"gloo"})
        def test_monitored_barrier_gloo(self):
            world_size = int(self.world_size)
            tensors = [torch.ones(10) * self.rank]
            # Kick off some allreduce work on all ranks
            for _ in range(10):
                dist.all_reduce(torch.cat(tensors))
            # Run monitored barrier
<<<<<<< HEAD
            timeout = 5
            dist.monitored_barrier(None, timeout)
=======
            timeout = 2
            process_group.monitored_barrier(timeout)
>>>>>>> 6e68b081
            # All ranks besides 1 call into barrier, rank 0 should report failure
            # while others report gloo error.
            failed_rank = 1
            if self.rank == failed_rank:
                return
            if self.rank == 0:
                with self.assertRaisesRegex(RuntimeError, f"Rank {failed_rank}"):
                    dist.monitored_barrier(None, timeout)
            else:
                # Other ranks will report standard gloo error, only rank 0 knows
                # ranks that failed to respond to barrier.
<<<<<<< HEAD
                try:
                    dist.monitored_barrier(None, timeout)
                except RuntimeError as e:
                    pass

        @require_backend({"gloo"})
        @require_backends_available({"gloo"})
        def test_monitored_barrier_gloo_subgroup(self):
            failed_rank = 1
            timeout = 5
            subgroup = dist.new_group(ranks=[0, 1])
            if self.rank == failed_rank:
                return
            if self.rank == 0:
                with self.assertRaisesRegex(RuntimeError, f"Rank {failed_rank}"):
                    dist.monitored_barrier(subgroup, timeout)
            else:
                # Other ranks call into monitored barrier, but should not erorr
                # out since the barrier is a noop because they are not part of
                # the subgroup
                dist.monitored_barrier(subgroup, timeout)

        @require_backend({"nccl"})
        @require_backends_available({"nccl"})
        def test_monitored_barrier_nccl_error(self):
            # Test that error is raised with nccl backend
            with self.assertRaisesRegex(RuntimeError, "only implemented for GLOO"):
                dist.monitored_barrier()
=======
                with self.assertRaises(RuntimeError):
                    process_group.monitored_barrier(timeout)

        @require_backend({"gloo", "nccl"})
        @require_backends_available({"gloo", "nccl"})
        def test_monitored_barrier_allreduce_hang(self):
            # tests expected behavior when nonzero rank hangs.
            if "NCCL_ASYNC_ERROR_HANDLING" in os.environ:
                del os.environ["NCCL_ASYNC_ERROR_HANDLING"]
            os.environ["NCCL_BLOCKING_WAIT"] = "1"
            nccl_pg = dist.new_group(
                ranks=list(i for i in range(int(self.world_size))),
                timeout=timedelta(seconds=10),
                backend=dist.Backend.NCCL,
            )
            gloo_pg = dist.new_group(
                ranks=list(i for i in range(int(self.world_size))),
                backend=dist.Backend.GLOO,
            )
            tensors = [
                torch.ones(10, device=self.rank) * self.rank
            ]
            # Let all ranks call allreduce first to set up communicators etc.
            # Directly simulating error here will run into store issue described
            # in https://github.com/pytorch/pytorch/issues/54524.
            nccl_pg.allreduce(tensors).wait()
            failed_rank = 1
            # All ranks besides 0 call into allreduce.
            if self.rank != 0:
                with self.assertRaisesRegex(RuntimeError, "Caught collective operation timeout"):
                    nccl_pg.allreduce(tensors).wait()
                return

            # Rank 0 should report that rank 1 timed out.
            monitored_barrier_timeout_seconds = 2
            with self.assertRaisesRegex(RuntimeError, f"Rank {failed_rank}"):
                gloo_pg.monitored_barrier(monitored_barrier_timeout_seconds)
>>>>>>> 6e68b081
<|MERGE_RESOLUTION|>--- conflicted
+++ resolved
@@ -5129,13 +5129,8 @@
             for _ in range(10):
                 dist.all_reduce(torch.cat(tensors))
             # Run monitored barrier
-<<<<<<< HEAD
-            timeout = 5
-            dist.monitored_barrier(None, timeout)
-=======
             timeout = 2
             process_group.monitored_barrier(timeout)
->>>>>>> 6e68b081
             # All ranks besides 1 call into barrier, rank 0 should report failure
             # while others report gloo error.
             failed_rank = 1
@@ -5143,42 +5138,12 @@
                 return
             if self.rank == 0:
                 with self.assertRaisesRegex(RuntimeError, f"Rank {failed_rank}"):
-                    dist.monitored_barrier(None, timeout)
+                    dist.monitored_barrier(timeout)
             else:
                 # Other ranks will report standard gloo error, only rank 0 knows
                 # ranks that failed to respond to barrier.
-<<<<<<< HEAD
-                try:
-                    dist.monitored_barrier(None, timeout)
-                except RuntimeError as e:
-                    pass
-
-        @require_backend({"gloo"})
-        @require_backends_available({"gloo"})
-        def test_monitored_barrier_gloo_subgroup(self):
-            failed_rank = 1
-            timeout = 5
-            subgroup = dist.new_group(ranks=[0, 1])
-            if self.rank == failed_rank:
-                return
-            if self.rank == 0:
-                with self.assertRaisesRegex(RuntimeError, f"Rank {failed_rank}"):
-                    dist.monitored_barrier(subgroup, timeout)
-            else:
-                # Other ranks call into monitored barrier, but should not erorr
-                # out since the barrier is a noop because they are not part of
-                # the subgroup
-                dist.monitored_barrier(subgroup, timeout)
-
-        @require_backend({"nccl"})
-        @require_backends_available({"nccl"})
-        def test_monitored_barrier_nccl_error(self):
-            # Test that error is raised with nccl backend
-            with self.assertRaisesRegex(RuntimeError, "only implemented for GLOO"):
-                dist.monitored_barrier()
-=======
                 with self.assertRaises(RuntimeError):
-                    process_group.monitored_barrier(timeout)
+                    dist.monitored_barrier(timeout)
 
         @require_backend({"gloo", "nccl"})
         @require_backends_available({"gloo", "nccl"})
@@ -5214,4 +5179,27 @@
             monitored_barrier_timeout_seconds = 2
             with self.assertRaisesRegex(RuntimeError, f"Rank {failed_rank}"):
                 gloo_pg.monitored_barrier(monitored_barrier_timeout_seconds)
->>>>>>> 6e68b081
+
+        @require_backend({"gloo"})
+        @require_backends_available({"gloo"})
+        def test_monitored_barrier_gloo_subgroup(self):
+            failed_rank = 1
+            timeout = 1
+            subgroup = dist.new_group(ranks=[0, 1])
+            if self.rank == failed_rank:
+                return
+            if self.rank == 0:
+                with self.assertRaisesRegex(RuntimeError, f"Rank {failed_rank}"):
+                    dist.monitored_barrier(subgroup, timeout)
+            else:
+                # Other ranks call into monitored barrier, but should not erorr
+                # out since the barrier is a noop because they are not part of
+                # the subgroup
+                dist.monitored_barrier(subgroup, timeout)
+
+        @require_backend({"nccl"})
+        @require_backends_available({"nccl"})
+        def test_monitored_barrier_nccl_error(self):
+            # Test that error is raised with nccl backend
+            with self.assertRaisesRegex(RuntimeError, "only implemented for GLOO"):
+                dist.monitored_barrier()