--- conflicted
+++ resolved
@@ -440,27 +440,19 @@
          return (%r) )";
 
   // ============= General Ops that doesn't require observation =============
-<<<<<<< HEAD
   // IR pattern common to all general value ops
   std::string common_general_value_op = R"(
-=======
+          %r_scale : float = aten::q_scale(%a_quant)
+          %r_zero_point : int = aten::q_zero_point(%a_quant)
+          %r_dtype : int = prim::dtype(%a_quant)
+          %r_quant = aten::quantize_per_tensor(%r, %r_scale, %r_zero_point, %r_dtype)
+          return (%r_quant) )";
+
   // aten::avg_pool1d
   std::string avg_pool1d = R"(
 graph(%a_quant, %kernel_size, %stride, %padding, %ceil_mode, %count_include_pad):
           %a_dequant = aten::dequantize(%a_quant)
           %r = aten::avg_pool1d(%a_dequant, %kernel_size, %stride, %padding, %ceil_mode, %count_include_pad)
->>>>>>> a48134bb
-          %r_scale : float = aten::q_scale(%a_quant)
-          %r_zero_point : int = aten::q_zero_point(%a_quant)
-          %r_dtype : int = prim::dtype(%a_quant)
-          %r_quant = aten::quantize_per_tensor(%r, %r_scale, %r_zero_point, %r_dtype)
-          return (%r_quant) )";
-
-  // aten::avg_pool1d
-  std::string avg_pool1d = R"(
-graph(%a_quant, %kernel_size, %stride, %padding, %ceil_mode, %count_include_pad, %divisor_override):
-          %a_dequant = aten::dequantize(%a_quant)
-          %r = aten::avg_pool1d(%a_dequant, %kernel_size, %stride, %padding, %ceil_mode, %count_include_pad, %divisor_override)
 )" + common_general_value_op;
 
   std::string aten_avg_pool1d = R"(
@@ -532,17 +524,8 @@
   std::string mean = R"(
 graph(%a_quant, %dim):
           %a_dequant = aten::dequantize(%a_quant)
-<<<<<<< HEAD
-          %r = aten::mean(%a_dequant)
+          %r = aten::mean(%a_dequant, %dim)
 )" + common_general_value_op;
-=======
-          %r = aten::mean(%a_dequant, %dim)
-          %r_scale : float = aten::q_scale(%a_quant)
-          %r_zero_point : int = aten::q_zero_point(%a_quant)
-          %r_dtype : int = prim::dtype(%a_quant)
-          %r_quant = aten::quantize_per_tensor(%r, %r_scale, %r_zero_point, %r_dtype)
-          return (%r_quant) )";
->>>>>>> a48134bb
 
   std::string aten_mean = R"(
 graph(%a_quant, %dim):
