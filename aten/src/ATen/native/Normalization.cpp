#include <ATen/ATen.h>
#include <ATen/NativeFunctions.h>
#include <ATen/AccumulateType.h>
#include <ATen/CPUApplyUtils.h>
#include <ATen/Parallel.h>
#include <ATen/Config.h>

#include <ATen/detail/CUDAHooksInterface.h>
#include <ATen/native/TensorIterator.h>
#include <ATen/native/cpu/Loops.h>
#include <ATen/native/batch_norm.h>
#include <ATen/native/Normalization.h>
#include <ATen/native/cpu/mixed_data_type.h>
#include <c10/util/irange.h>

#include <vector>

static const int MIOPEN_DIM_MAX = 5;

namespace at {
namespace meta {

TORCH_META_FUNC(renorm)(const Tensor& self, const Scalar& p, int64_t dim, const Scalar& maxnorm) {
  TORCH_CHECK(!p.isComplex(), "renorm: p must be real-valued");
  TORCH_CHECK(p.toDouble() > 0.0, "renorm: non-positive-norm not supported");
  TORCH_CHECK(!maxnorm.isComplex(), "renorm: maxnorm must be real-valued");
  TORCH_CHECK(maxnorm.toDouble() >= 0.0,
              "renorm: expected maxnorm to be >= 0 but got ", maxnorm.toDouble());
  const auto ndim = self.dim();
  TORCH_CHECK(ndim > 1, "renorm: input needs at least 2 dimensions, got ", ndim, " dimensions");
  set_output_raw_strided(0, self.sizes(), {}, self.options());
}

}  // namespace meta

namespace native {

DEFINE_DISPATCH(batch_norm_cpu_stub);
DEFINE_DISPATCH(batch_norm_cpu_collect_stats_stub);
DEFINE_DISPATCH(batch_norm_cpu_backward_stub);
DEFINE_DISPATCH(renorm_scale_factor_stub);

namespace {
  void check_dims_match_num_input_features(const char* arg_name, int64_t expected, int64_t actual){
    TORCH_CHECK(actual == expected,
             arg_name, " should contain ", expected, " elements not ", actual);
  }

  static inline Tensor repeat_if_defined(const Tensor& t, int64_t repeat) {
    if (t.defined()) {
      return t.repeat(repeat);
    }
    return t;
  }
}

template<typename T>
struct InvStd {
  T operator()(T var, double epsilon) const {
    T invstd = 0;
    if (var != static_cast<T>(0) || epsilon != static_cast<T>(0)) {
      invstd = static_cast<T>(1) / std::sqrt(var + epsilon);
    }
    return invstd;
  }
};

template<typename T>
struct Var {
  T operator()(T var, double epsilon) const {
    return var;
  }
};

static inline bool is_contiguous(const Tensor& t) {
  return t.is_contiguous() || t.is_contiguous(at::MemoryFormat::ChannelsLast);
}

// For some ambiguous cases, it is possible a channels last contiguous Tensor has
//   `suggest_memory_format` of Contiguous.
// See https://github.com/pytorch/pytorch/issues/63224 for details.
static inline MemoryFormat suggest_memory_format_contig(const Tensor& t) {
  return t.is_contiguous() ? at::MemoryFormat::Contiguous : at::MemoryFormat::ChannelsLast;
}

template<typename scalar_t, typename param_t>
std::tuple<Tensor,Tensor,Tensor> batch_norm_cpu_transform_input_template(
    const Tensor& input, const Tensor& weight, const Tensor& bias,
    const Tensor& save_mean /* optional */, const Tensor& save_invstd /* optional */,
    const Tensor& running_mean /* optional */, const Tensor& running_var /* optional */,
    bool train, double eps) {

  bool all_contiguous = is_contiguous(input)
      && (!weight.defined() || weight.is_contiguous())
      && (!bias.defined() || bias.is_contiguous())
      && running_mean.is_contiguous()
      && running_var.is_contiguous();

  // inference contiguous path
  if (all_contiguous) {
    Tensor output = at::empty_like(input, suggest_memory_format_contig(input));
    batch_norm_cpu_stub(kCPU, output, input, weight, bias,
        save_mean, save_invstd, running_mean, running_var, train, eps);
    return std::make_tuple(output, save_mean, save_invstd);
  }

  const int64_t ndim = input.dim();
  // Helper to convert 1d tensors to an nd tensor that broadcasts with input
  // All elements go into the channel dimension
  DimVector sizes(ndim, 1), strides(ndim, 0);
  auto as_nd = [&](const Tensor& t) {
    TORCH_INTERNAL_ASSERT(t.defined() && t.dim() == 1);
    sizes[1] = t.sizes()[0];
    strides[1] = t.strides()[0];
    return t.as_strided(sizes, strides);
  };

  auto mean = as_nd(train ? save_mean : running_mean);
  auto invstd = as_nd([&]{
    if (train) {
      return save_invstd;
    } else {
      return 1 / at::sqrt(running_var + eps);
    }
  }());
  const bool mixed_type = !std::is_same<scalar_t, param_t>::value;
  const auto dtype = mixed_type ? kFloat : input.scalar_type();
  auto w = weight.defined() ? as_nd(weight) :
      at::detail::scalar_tensor_static(1, dtype, kCPU);
  auto b = bias.defined() ? as_nd(bias) :
      at::detail::scalar_tensor_static(0, dtype, kCPU);

  Tensor output = at::empty_like(input, input.suggest_memory_format());
  auto iter = TensorIteratorConfig()
    .add_output(output)
    .add_input(input)
    .add_input(mean)
    .add_input(invstd)
    .add_input(w)
    .add_input(b)
    .check_all_same_dtype(false)
    .promote_inputs_to_common_dtype(false)
    .build();

  cpu_kernel(iter, [=](scalar_t input, param_t mean, param_t invstd, param_t weight, param_t bias) {
    return ((input - mean) * invstd) * weight + bias;
  });
  return std::make_tuple(output, save_mean, save_invstd);
}

template<typename scalar_t, typename param_t, template<typename T> class VarTransform>
std::tuple<Tensor,Tensor> batch_norm_cpu_update_stats_template(
    const Tensor& input, const Tensor& running_mean, const Tensor& running_var,
    double momentum, double eps) {
  using accscalar_t = at::acc_type<scalar_t, false>;

  int64_t n_input = input.size(1);
  int64_t n = input.numel() / n_input;
  const int64_t ndim = input.dim();

  // Reduce all dimensions except dim=1
  DimVector reduce_dims(ndim - 1);
  reduce_dims[0] = 0;
  for (const auto i : c10::irange(2, ndim)) {
    reduce_dims[i - 1] = i;
  }

  bool all_contiguous = is_contiguous(input);
  const bool mixed_type = !std::is_same<scalar_t, param_t>::value;
  const auto dtype = mixed_type ? kFloat : input.scalar_type();

  // For contiguous case, leave 'mean' computation to kernel
  Tensor save_mean = all_contiguous
      ? at::empty({n_input}, input.options().dtype(dtype))
      : at::mean(input, /*dim=*/reduce_dims, /*keepdim=*/false, dtype);
  Tensor save_var_transform = at::empty({n_input}, input.options().dtype(dtype));
  auto save_mean_a = save_mean.accessor<param_t, 1>();
  auto save_var_transform_a = save_var_transform.accessor<param_t, 1>();

  auto running_mean_a = conditional_accessor_1d<param_t>(running_mean);
  auto running_var_a = conditional_accessor_1d<param_t>(running_var);

  if (all_contiguous) {
    auto _mean = at::empty({n_input}, input.options().dtype(dtype));
    auto _var_sum = at::empty({n_input}, input.options().dtype(dtype));
    auto _mean_a = _mean.accessor<param_t, 1>();
    auto _var_sum_a = _var_sum.accessor<param_t, 1>();

    batch_norm_cpu_collect_stats_stub(kCPU, _mean, _var_sum, input);

    parallel_for(0, n_input, 1, [&](int64_t b_begin, int64_t b_end) {
      for (const auto f : c10::irange(b_begin, b_end)) {
        save_mean_a[f] = _mean_a[f];
        save_var_transform_a[f] = VarTransform<accscalar_t>{}(_var_sum_a[f] / n, eps);

        if (running_mean.defined()) {
          running_mean_a[f] = momentum * _mean_a[f] + (1 - momentum) * running_mean_a[f];
        }
        if (running_var.defined()) {
           accscalar_t unbiased_var = _var_sum_a[f] / (n - 1);
           running_var_a[f] = momentum * unbiased_var + (1 - momentum) * running_var_a[f];
        }
      }
    });

    return std::make_tuple(save_mean, save_var_transform);
  }

  // non-contiguous path
  auto channel_stride = input.strides()[1];
  auto in_data = input.data_ptr<scalar_t>();
  auto reduce_iter = TensorIteratorConfig()
      .add_input(input)
      .resize_outputs(false)
      .declare_static_shape(input.sizes(), /*squash_dims=*/1)
      .check_all_same_dtype(false)
      .promote_inputs_to_common_dtype(false)
      .build();

  parallel_for(0, n_input, 1, [&](int64_t b_begin, int64_t b_end) {
    TensorIterator iter(reduce_iter);
    for (const auto f : c10::irange(b_begin, b_end)) {
      // compute variance per input
      iter.unsafe_replace_operand(0, in_data + channel_stride * f);
      accscalar_t var_sum = 0;
      auto mean = static_cast<accscalar_t>(save_mean_a[f]);
      cpu_serial_kernel(iter, [&](const scalar_t i) -> void {
        var_sum += (i - mean) * (i - mean);
      });
      save_var_transform_a[f] = VarTransform<accscalar_t>{}(var_sum / n, eps);

      // update running averages
      if (running_mean.defined()) {
        running_mean_a[f] = momentum * mean + (1 - momentum) * running_mean_a[f];
      }
      if (running_var.defined()) {
        accscalar_t unbiased_var = var_sum / (n - 1);
        running_var_a[f] = momentum * unbiased_var + (1 - momentum) * running_var_a[f];
      }
    }
  });
  return std::make_tuple(save_mean, save_var_transform);
}

<<<<<<< HEAD
template <typename scalar_t>
std::tuple<Tensor, Tensor, Tensor, Tensor> batch_norm_backward_reduce_cpu_impl(
    const Tensor& grad_output,
    const Tensor& input,
    const Tensor& mean_,
    const Tensor& invstd_,
    const Tensor& weight,
    bool input_g,
    bool weight_g,
    bool bias_g) {
  using accscalar_t = at::acc_type<scalar_t, false>;

  Tensor grad_weight;
  Tensor grad_bias;
  Tensor sum_dy_xmu;
  if (input_g) {
    sum_dy_xmu = at::empty_like(mean_, input.suggest_memory_format());
  }
  if (weight_g) {
    grad_weight = at::empty_like(weight, at::MemoryFormat::Contiguous);
  }
  if (bias_g) {
    grad_bias = at::empty({input.size(1)}, input.options());
  }

  auto weight_a = conditional_accessor_1d<scalar_t>(weight);
  auto grad_weight_a = conditional_accessor_1d<scalar_t>(grad_weight);
  auto grad_bias_a = conditional_accessor_1d<scalar_t>(grad_bias);
  auto mean_a = conditional_accessor_1d<scalar_t>(mean_);
  auto invstd_a = conditional_accessor_1d<scalar_t>(invstd_);
  auto sum_dy_xmu_a = conditional_accessor_1d<scalar_t>(sum_dy_xmu);

  int64_t n_input = input.size(1);
  const int64_t ndim = input.dim();

  // Reduce all dimensions except dim=1
  DimVector reduce_dims(ndim - 1);
  reduce_dims[0] = 0;
  for (const auto i : c10::irange(2, ndim)) {
    reduce_dims[i - 1] = i;
  }

  auto sum = at::sum(grad_output, /*dims=*/reduce_dims);
  auto sum_a = sum.accessor<scalar_t, 1>();

  auto reduce_iter = TensorIteratorConfig()
                         .add_input(input)
                         .add_input(grad_output)
                         .resize_outputs(false)
                         .declare_static_shape(input.sizes(), /*squash_dims=*/1)
                         .build();

  auto in_channel_stride = input.strides()[1];
  auto in_data = input.data_ptr<scalar_t>();
  auto grad_out_channel_stride = grad_output.strides()[1];
  auto grad_out_data = grad_output.data_ptr<scalar_t>();

  parallel_for(0, n_input, 1, [&](int64_t b_begin, int64_t b_end) {
    TensorIterator reduce_iter_local(reduce_iter);
    for (const auto f : c10::irange(b_begin, b_end)) {
      scalar_t w = weight.defined() ? weight_a[f] : 1;

      scalar_t mean, invstd;
      mean = mean_a[f];
      invstd = invstd_a[f];

      // dot product of the Q(X) and gradOuput
      accscalar_t dotp = 0;
      reduce_iter_local.unsafe_replace_operand(
          0, in_data + f * in_channel_stride);
      reduce_iter_local.unsafe_replace_operand(
          1, grad_out_data + f * grad_out_channel_stride);

      cpu_serial_kernel(
          reduce_iter_local, [&](const scalar_t i, const scalar_t go) -> void {
            dotp += (i - mean) * go;
          });

      if (input_g) {
        sum_dy_xmu_a[f] = dotp;
      }

      if (weight_g) {
        grad_weight_a[f] = dotp * invstd;
      }

      if (bias_g) {
        grad_bias_a[f] = sum_a[f];
      }
    }
  });
  return std::make_tuple(sum, sum_dy_xmu, grad_weight, grad_bias);
}

std::tuple<Tensor, Tensor, Tensor, Tensor> batch_norm_backward_reduce_cpu(
    const Tensor& grad_output,
    const Tensor& input,
    const Tensor& mean_,
    const Tensor& invstd_,
    const c10::optional<Tensor>& weight_opt,
    bool input_g,
    bool weight_g,
    bool bias_g) {
  c10::MaybeOwned<Tensor> weight_maybe_owned =
      at::borrow_from_optional_tensor(weight_opt);
  const Tensor& weight = *weight_maybe_owned;
  return AT_DISPATCH_FLOATING_TYPES(
      input.scalar_type(), "batch_norm_backward_reduce_cpu", [&] {
        return batch_norm_backward_reduce_cpu_impl<scalar_t>(
            grad_output,
            input,
            mean_,
            invstd_,
            weight,
            input_g,
            weight_g,
            bias_g);
      });
}

template <typename scalar_t>
Tensor batch_norm_backward_elemt_cpu_impl(
    const Tensor& grad_out_,
    const Tensor& input,
    const Tensor& mean_,
    const Tensor& invstd_,
    const Tensor& weight,
    const Tensor& sum_dy,
    const Tensor& sum_dy_xmu,
    const Tensor& count) {
  Tensor grad_input = at::empty_like(input, input.suggest_memory_format());
  auto weight_a = conditional_accessor_1d<scalar_t>(weight);
  auto mean_a = conditional_accessor_1d<scalar_t>(mean_);
  auto invstd_a = conditional_accessor_1d<scalar_t>(invstd_);
  auto sum_dy_a = conditional_accessor_1d<scalar_t>(sum_dy);
  auto sum_dy_xmu_a = conditional_accessor_1d<scalar_t>(sum_dy_xmu);
  auto count_data = count.data_ptr<int>();
  int64_t n_input = input.size(1);
  int64_t n = input.numel() / n_input;
  int64_t n_with_count = 0;
  for (int i = 0; i < count.numel(); i++) {
    n_with_count += count_data[i];
  }
  TensorIterator unary_iter;
  TensorIterator binary_iter;
  bool train = true;
  unary_iter.build(TensorIteratorConfig()
                       .add_output(grad_input)
                       .add_input(train ? input : grad_out_)
                       .resize_outputs(false)
                       .declare_static_shape(input.sizes(), /*squash_dims=*/1));
  binary_iter.build(
      TensorIteratorConfig()
          .add_output(grad_input)
          .add_input(grad_input)
          .add_input(grad_out_)
          .resize_outputs(false)
          .declare_static_shape(input.sizes(), /*squash_dims=*/1));

  auto in_channel_stride = input.strides()[1];
  auto in_data = input.data_ptr<scalar_t>();
  // auto grad_in_channel_stride = grad_input_mask[0] ? grad_input.strides()[1]
  // : 0; auto grad_in_data = grad_input_mask[0] ?
  // grad_input.data_ptr<scalar_t>() : nullptr;
  auto grad_in_channel_stride = grad_input.strides()[1];
  auto grad_in_data = grad_input.data_ptr<scalar_t>();
  auto grad_out_channel_stride = grad_out_.strides()[1];
  auto grad_out_data = grad_out_.data_ptr<scalar_t>();

  parallel_for(0, n_input, 1, [&](int64_t b_begin, int64_t b_end) {
    TensorIterator unary_iter_local(unary_iter);
    TensorIterator binary_iter_local(binary_iter);

    for (const auto f : c10::irange(b_begin, b_end)) {
      scalar_t w = weight.defined() ? weight_a[f] : 1;

      scalar_t mean, invstd;
      mean = mean_a[f];
      invstd = invstd_a[f];

      if (train) {
        // when in training mode
        // Q(X) = X - E[x] ; i.e. input centered to zero mean
        // Y = Q(X) / sigma    ; i.e. BN output before weight and bias
        // dL/dX = (Q(dL/dY) - dot(Y, dL/dY) * Y) / sigma * w

        // projection of gradOutput on to output scaled by std
        scalar_t k = (scalar_t)sum_dy_xmu_a[f] * invstd * invstd / n_with_count;
        {
          unary_iter_local.unsafe_replace_operand(
              0, grad_in_data + f * grad_in_channel_stride);
          unary_iter_local.unsafe_replace_operand(
              1, in_data + f * in_channel_stride);
          cpu_serial_kernel(
              unary_iter_local,
              [&](const scalar_t i) -> scalar_t { return (i - mean) * k; });
        }

        scalar_t grad_mean = sum_dy_a[f] / n_with_count;
        {
          auto gI_data = grad_in_data + f * grad_in_channel_stride;
          binary_iter_local.unsafe_replace_operand(0, gI_data);
          binary_iter_local.unsafe_replace_operand(1, gI_data);
          binary_iter_local.unsafe_replace_operand(
              2, grad_out_data + f * grad_out_channel_stride);
          cpu_serial_kernel(
              binary_iter_local, [&](scalar_t gi, scalar_t go) -> scalar_t {
                return (go - grad_mean - gi) * invstd * w;
              });
        }
      } else {
        // when in evaluation mode
        // Q(X) = X - running_mean  ; i.e. input centered to zero mean
        // Y = Q(X) / running_std    ; i.e. BN output before weight and bias
        // dL/dX = w / running_std
        {
          unary_iter_local.unsafe_replace_operand(
              0, grad_in_data + f * grad_in_channel_stride);
          unary_iter_local.unsafe_replace_operand(
              1, grad_out_data + f * grad_out_channel_stride);
          cpu_serial_kernel(
              unary_iter_local,
              [&](const scalar_t i) -> scalar_t { return i * invstd * w; });
        }
      }
    }
  });
  return grad_input;
}

Tensor batch_norm_backward_elemt_cpu(
    const Tensor& self,
    const Tensor& input,
    const Tensor& mean,
    const Tensor& invstd,
    const c10::optional<Tensor>& weight_opt,
    const Tensor& sum_dy,
    const Tensor& sum_dy_xmu,
    const Tensor& count) {
  // See [Note: hacky wrapper removal for optional tensor]
  c10::MaybeOwned<Tensor> weight_maybe_owned =
      at::borrow_from_optional_tensor(weight_opt);
  const Tensor& weight = *weight_maybe_owned;
  return AT_DISPATCH_FLOATING_TYPES(
      self.scalar_type(), "batch_norm_backward_elemt_cpu", [&] {
        return batch_norm_backward_elemt_cpu_impl<scalar_t>(
            self, input, mean, invstd, weight, sum_dy, sum_dy_xmu, count);
      });
}

template<typename scalar_t>
=======
template<typename scalar_t, typename param_t>
>>>>>>> d4345ed0
std::tuple<Tensor, Tensor, Tensor> batch_norm_backward_cpu_template(
    const Tensor& grad_out_, const Tensor& input, const Tensor& weight,
    const Tensor& running_mean, const Tensor& running_var, const Tensor& save_mean, const Tensor& save_invstd,
    bool train, double eps, std::array<bool,3> grad_input_mask) {

  using accscalar_t = at::acc_type<scalar_t, false>;

  const bool mixed_type = !std::is_same<scalar_t, param_t>::value;
  const auto dtype = mixed_type ? kFloat : input.scalar_type();

  Tensor grad_input;
  Tensor grad_weight;
  Tensor grad_bias;
  if (grad_input_mask[0]) {
    grad_input = at::empty_like(input, input.suggest_memory_format());
  }
  if (grad_input_mask[1]) {
    grad_weight = at::empty({input.size(1)}, input.options().dtype(dtype));
  }
  if (grad_input_mask[2]) {
    grad_bias = at::empty({input.size(1)}, input.options().dtype(dtype));
  }

  // since we are directly manipulating pointers in contiguous path,
  // need to make sure input and grad_out have the same memory format.
  bool all_contiguous = is_contiguous(input)
      && is_contiguous(grad_out_)
      && input.suggest_memory_format() == grad_out_.suggest_memory_format();

  if (all_contiguous) {
    if (grad_input_mask[0]) {
      grad_input = at::empty_like(input, suggest_memory_format_contig(input));
    }
    batch_norm_cpu_backward_stub(kCPU, grad_input, grad_weight, grad_bias,
        grad_out_, input, weight, running_mean, running_var, save_mean, save_invstd, train, eps);
    return std::make_tuple(grad_input, grad_weight, grad_bias);
  }

  auto weight_a = conditional_accessor_1d<param_t>(weight);
  auto grad_weight_a = conditional_accessor_1d<param_t>(grad_weight);
  auto grad_bias_a = conditional_accessor_1d<param_t>(grad_bias);

  int64_t n_input = input.size(1);
  int64_t n = input.numel() / n_input;

  auto save_mean_a = conditional_accessor_1d<param_t>(save_mean);
  auto save_invstd_a = conditional_accessor_1d<param_t>(save_invstd);

  auto running_mean_a = conditional_accessor_1d<param_t>(running_mean);
  auto running_var_a = conditional_accessor_1d<param_t>(running_var);

  const int64_t ndim = input.dim();

  // Reduce all dimensions except dim=1
  DimVector reduce_dims(ndim - 1);
  reduce_dims[0] = 0;
  for (const auto i : c10::irange(2, ndim)) {
    reduce_dims[i - 1] = i;
  }

  auto sum = at::sum(grad_out_, /*dims=*/reduce_dims);
  auto sum_a = sum.accessor<scalar_t, 1>();

  auto reduce_iter = TensorIteratorConfig()
      .add_input(input)
      .add_input(grad_out_)
      .resize_outputs(false)
      .declare_static_shape(input.sizes(), /*squash_dims=*/1)
      .build();

  TensorIterator unary_iter;
  TensorIterator binary_iter;
  if (grad_input_mask[0]) {
    unary_iter.build(
        TensorIteratorConfig()
        .add_output(grad_input)
        .add_input(train ? input : grad_out_)
        .resize_outputs(false)
        .declare_static_shape(input.sizes(), /*squash_dims=*/1));

    if (train) {
      binary_iter.build(
          TensorIteratorConfig()
          .add_output(grad_input)
          .add_input(grad_input)
          .add_input(grad_out_)
          .resize_outputs(false)
          .declare_static_shape(input.sizes(), /*squash_dims=*/1));
    }
  }

  auto in_channel_stride = input.strides()[1];
  auto in_data = input.data_ptr<scalar_t>();
  auto grad_in_channel_stride = grad_input_mask[0] ? grad_input.strides()[1] : 0;
  auto grad_in_data = grad_input_mask[0] ? grad_input.data_ptr<scalar_t>() : nullptr;
  auto grad_out_channel_stride = grad_out_.strides()[1];
  auto grad_out_data = grad_out_.data_ptr<scalar_t>();

  parallel_for(0, n_input, 1, [&](int64_t b_begin, int64_t b_end) {
      TensorIterator reduce_iter_local(reduce_iter);
      TensorIterator unary_iter_local(unary_iter);
      TensorIterator binary_iter_local(binary_iter);

      for (const auto f : c10::irange(b_begin, b_end)) {
        param_t w = weight.defined() ? weight_a[f] : param_t(1);

        param_t mean, invstd;
        if (train) {
          mean = save_mean_a[f];
          invstd = save_invstd_a[f];
        } else {
          mean = running_mean_a[f];
          invstd = 1 / std::sqrt(running_var_a[f] + eps);
        }

        // dot product of the Q(X) and gradOuput
        accscalar_t dotp = 0;
        reduce_iter_local.unsafe_replace_operand(
            0, in_data + f * in_channel_stride);
        reduce_iter_local.unsafe_replace_operand(
            1, grad_out_data + f * grad_out_channel_stride);

        cpu_serial_kernel(reduce_iter_local, [&](const scalar_t i, const scalar_t go) -> void {
          dotp += (i - mean) * go;
        });

        if (grad_input_mask[0]) {
          if (train) {
            // when in training mode
            // Q(X) = X - E[x] ; i.e. input centered to zero mean
            // Y = Q(X) / sigma    ; i.e. BN output before weight and bias
            // dL/dX = (Q(dL/dY) - dot(Y, dL/dY) * Y) / sigma * w

            // projection of gradOutput on to output scaled by std
            scalar_t k = (scalar_t) dotp * invstd * invstd / n;
            {
              unary_iter_local.unsafe_replace_operand(
                  0, grad_in_data + f * grad_in_channel_stride);
              unary_iter_local.unsafe_replace_operand(
                  1, in_data + f * in_channel_stride);
              cpu_serial_kernel(unary_iter_local, [&](const scalar_t i) -> scalar_t {
                return (i - mean) * k;
              });
            }

            scalar_t grad_mean = sum_a[f] / n;
            {
              auto gI_data = grad_in_data + f * grad_in_channel_stride;
              binary_iter_local.unsafe_replace_operand(0, gI_data);
              binary_iter_local.unsafe_replace_operand(1, gI_data);
              binary_iter_local.unsafe_replace_operand(
                  2, grad_out_data + f * grad_out_channel_stride);
              cpu_serial_kernel(binary_iter_local, [&](scalar_t gi, scalar_t go) -> scalar_t {
                return (go - grad_mean - gi) * invstd * w;
              });
            }
          } else {
            // when in evaluation mode
            // Q(X) = X - running_mean  ; i.e. input centered to zero mean
            // Y = Q(X) / running_std    ; i.e. BN output before weight and bias
            // dL/dX = w / running_std
            {
              unary_iter_local.unsafe_replace_operand(
                  0, grad_in_data + f * grad_in_channel_stride);
              unary_iter_local.unsafe_replace_operand(
                  1, grad_out_data + f * grad_out_channel_stride);
              cpu_serial_kernel(unary_iter_local, [&](const scalar_t i) -> scalar_t {
                return i * invstd * w;
              });
            }
          }
        }
        if (grad_input_mask[1]) {
          grad_weight_a[f] = dotp * invstd;
        }

        if (grad_input_mask[2]) {
          grad_bias_a[f] = sum_a[f];
        }
      }
    });
  return std::make_tuple(grad_input, grad_weight, grad_bias);
}

// _batch_norm_impl_index(_backward) are used in the JIT be able to keep the run-time selection
// of backends, while enabling it to keep the information about the used backend, so that it can
// use its corresponding backward implementation.
// XXX: The indices of backends need to be kept synchronized between this function and its _backward.
std::tuple<Tensor, Tensor, Tensor, Tensor, int64_t> _batch_norm_impl_index(
    const Tensor& input, const c10::optional<Tensor>& weight_opt /* optional */, const c10::optional<Tensor>& bias_opt /* optional */, const c10::optional<Tensor>& running_mean_opt /* optional */, const c10::optional<Tensor>& running_var_opt /* optional */,
    bool training, double momentum, double eps, bool cudnn_enabled) {
  // See [Note: hacky wrapper removal for optional tensor]
  c10::MaybeOwned<Tensor> weight_maybe_owned = at::borrow_from_optional_tensor(weight_opt);
  const Tensor& weight = *weight_maybe_owned;
  const Tensor& bias = c10::value_or_else(bias_opt, [] {return Tensor();});
  const Tensor& running_mean = c10::value_or_else(running_mean_opt, [] {return Tensor();});
  const Tensor& running_var = c10::value_or_else(running_var_opt, [] {return Tensor();});

  auto num_features = input.sizes()[1];

  if (input.numel() == 0) {
    Tensor reserve = at::empty({0}, input.options().dtype(kByte));
    auto options = input.options().dtype(
        at::toAccumulateType(input.scalar_type(), /*is_cuda=*/input.is_cuda()));
    auto save_mean = at::empty({num_features}, options);
    auto save_invstd = at::empty({num_features}, options);

    // don't return view of input, don't return empty tensor because it will break gradient chain
    auto out = input.clone();
    if (weight.defined()) out = out * weight[0];
    if (bias.defined()) out = out + bias[0];
    return std::tuple<Tensor, Tensor, Tensor, Tensor, int64_t>(
        out, save_mean, save_invstd, reserve, 0);
  }

  if (running_mean.defined()) {
    check_dims_match_num_input_features("running_mean", num_features, running_mean.numel());
  } else if (!training) {
    AT_ERROR("running_mean must be defined in evaluation mode");
  }
  if (running_var.defined()) {
    check_dims_match_num_input_features("running_var", num_features, running_var.numel());
  } else if (!training) {
    AT_ERROR("running_var must be defined in evaluation mode");
  }
  if (weight.defined()) {
    check_dims_match_num_input_features("weight", num_features, weight.numel());
  }
  if (bias.defined()) {
    check_dims_match_num_input_features("bias", num_features, bias.numel());
  }

  const bool use_cudnn = (
      input.is_cuda()
      && input.scalar_type() != at::kBFloat16 && weight.scalar_type() != at::kBFloat16
      && (input.scalar_type() != at::kHalf
        || weight.scalar_type() == at::kFloat)
      && weight.defined() && bias.defined()
      && ((running_mean.defined() && running_var.defined())
        || (!running_mean.defined() && !running_var.defined() && training))
      && (input.dim() >= 3)
      && ((input.size(0) <= 880801 && training) // spatial, training
          ||(input.size(0) <= 65535 && !training)) //spatial, eval
      && detail::getCUDAHooks().compiledWithCuDNN()
      && eps >= detail::getCUDAHooks().batchnormMinEpsilonCuDNN()
      && cudnn_enabled && detail::getCUDAHooks().versionCuDNN() >= 5110L);

  if (use_cudnn) {
    auto input_c = input.contiguous(input.suggest_memory_format());
    auto weight_c = weight.contiguous();
    auto bias_c = bias.contiguous();
    auto rmean_c = running_mean.defined() ? running_mean.contiguous() : running_mean;
    auto rvar_c = running_var.defined() ? running_var.contiguous() : running_var;

    Tensor output, save_mean, save_var, reserve;
    std::tie(output, save_mean, save_var, reserve) =
        at::cudnn_batch_norm(input_c, weight_c, bias_c, rmean_c, rvar_c,
                             training, momentum, eps);

    return std::tuple<Tensor, Tensor, Tensor, Tensor, int64_t>(
        output, save_mean, save_var, reserve, 1);
  }

  Tensor reserve = at::empty({0}, input.options().dtype(kByte));

  bool use_miopen = (input.is_cuda()
               && input.dim() <= MIOPEN_DIM_MAX
               && input.scalar_type() != at::kDouble
               && input.scalar_type() != at::kBFloat16
               && (weight.scalar_type() != at::kHalf)
               && weight.defined() && bias.defined()
               && ((running_mean.defined() && running_var.defined())
                 || (!running_mean.defined() && !running_var.defined() && training))
               && detail::getCUDAHooks().compiledWithMIOpen()
               && cudnn_enabled
               );

  if (use_miopen) {
    return std::tuple_cat(
             at::miopen_batch_norm(
               input.contiguous(), weight.contiguous(), bias.contiguous(),
               running_mean.defined() ? running_mean.contiguous() : running_mean,
               running_var.defined() ? running_var.contiguous() : running_var,
               training, momentum, eps),
             std::tuple<Tensor>(reserve),
             std::make_tuple(2));
  }

  return std::tuple_cat(
           at::native_batch_norm(
             input, weight, bias, running_mean, running_var, training, momentum, eps),
           std::tuple<Tensor>(reserve),
           std::make_tuple(0));
}

std::tuple<Tensor, Tensor, Tensor> _batch_norm_impl_index_backward(
    int64_t impl_index,
    const Tensor& input, const Tensor& grad_output, const c10::optional<Tensor>& weight_opt /* optional */, const c10::optional<Tensor>& running_mean_opt /* optional */, const c10::optional<Tensor>& running_var_opt /* optional */, const c10::optional<Tensor>& save_mean_opt /* optional */, const c10::optional<Tensor>& save_var_transform_opt /* optional */,
    bool train, double epsilon, std::array<bool, 3> output_mask, const Tensor &reservedSpace) {
  // See [Note: hacky wrapper removal for optional tensor]
  c10::MaybeOwned<Tensor> weight_maybe_owned = at::borrow_from_optional_tensor(weight_opt);
  const Tensor& weight = *weight_maybe_owned;
  const Tensor& running_mean = c10::value_or_else(running_mean_opt, [] {return Tensor();});
  const Tensor& running_var = c10::value_or_else(running_var_opt, [] {return Tensor();});
  const Tensor& save_mean = c10::value_or_else(save_mean_opt, [] {return Tensor();});
  const Tensor& save_var_transform = c10::value_or_else(save_var_transform_opt, [] {return Tensor();});

  if (input.numel() == 0) {
    std::vector<int64_t> dims(input.dim() - 1);
    dims[0] = 0;
    std::iota(dims.begin() + 1, dims.end(), 2);

    // don't return empty tensor because it will break gradient chain
    Tensor grad_input;
    Tensor grad_weight;
    Tensor grad_bias;
    if (output_mask[2]) {
      grad_bias = grad_output.sum(dims);
    }
    if (output_mask[1]) {
      grad_weight = (grad_output * input).sum(dims);
    }
    if (output_mask[0] && weight.defined()) {
      grad_input = grad_output * weight[0];
    }
    return std::make_tuple(grad_input, grad_weight, grad_bias);
  }

  // backward in inference mode is not supported in cudnn, fallback to native
  if (impl_index == 0 || (!train)) {
    return at::native_batch_norm_backward(grad_output, input, weight, running_mean, running_var, save_mean, save_var_transform, train, epsilon, output_mask);
  } else if (impl_index == 1) {
    // TODO: _batch_norm_impl_index_backward is only used in JIT. cudnn NHWC
    // format conversion is done inside cudnn_batch_norm_backward instead
    return at::cudnn_batch_norm_backward(input, grad_output, weight, running_mean, running_var, save_mean, save_var_transform, epsilon, reservedSpace);
  } else if (impl_index == 2) {
    return at::miopen_batch_norm_backward(input, grad_output, weight, running_mean, running_var, save_mean, save_var_transform, epsilon);
  }
  TORCH_INTERNAL_ASSERT(false, "Unsupported impl_index in _batch_norm_impl_index_backward: ", impl_index);
}

Tensor batch_norm(
    const Tensor& input, const c10::optional<Tensor>& weight_opt, const c10::optional<Tensor>& bias_opt,
    const c10::optional<Tensor>& running_mean_opt, const c10::optional<Tensor>& running_var_opt,
    bool training, double momentum, double eps, bool cudnn_enabled) {
  const Tensor& weight = c10::value_or_else(weight_opt, [] {return Tensor();});
  const Tensor& bias = c10::value_or_else(bias_opt, [] {return Tensor();});
  const Tensor& running_mean = c10::value_or_else(running_mean_opt, [] {return Tensor();});
  const Tensor& running_var = c10::value_or_else(running_var_opt, [] {return Tensor();});
  return std::get<0>(at::_batch_norm_impl_index(input, weight, bias, running_mean, running_var,
                                                training, momentum, eps, cudnn_enabled));
}

Tensor instance_norm(
    const Tensor& input, const c10::optional<Tensor>& weight_opt /* optional */, const c10::optional<Tensor>& bias_opt /* optional */, const c10::optional<Tensor>& running_mean_opt /* optional */, const c10::optional<Tensor>& running_var_opt /* optional */,
    bool use_input_stats, double momentum, double eps, bool cudnn_enabled) {
  // See [Note: hacky wrapper removal for optional tensor]
  c10::MaybeOwned<Tensor> weight_maybe_owned = at::borrow_from_optional_tensor(weight_opt);
  const Tensor& weight = *weight_maybe_owned;
  const Tensor& bias = c10::value_or_else(bias_opt, [] {return Tensor();});
  const Tensor& running_mean = c10::value_or_else(running_mean_opt, [] {return Tensor();});
  const Tensor& running_var = c10::value_or_else(running_var_opt, [] {return Tensor();});

  TORCH_CHECK(use_input_stats || (running_mean.defined() && running_var.defined()),
           "Expected running_mean and running_var to be defined when use_input_stats is false");
  std::vector<int64_t> shape = input.sizes().vec();
  int64_t b = input.size(0);
  int64_t c = input.size(1);
  shape[1] = b * c;
  shape[0] = 1;

  Tensor weight_ = repeat_if_defined(weight, b);
  Tensor bias_ = repeat_if_defined(bias, b);
  Tensor running_mean_ = repeat_if_defined(running_mean, b);
  Tensor running_var_ = repeat_if_defined(running_var, b);

  auto input_reshaped = input.contiguous().view(shape);
  auto out = at::batch_norm(input_reshaped, weight_, bias_, running_mean_, running_var_,
                            use_input_stats, momentum, eps, cudnn_enabled);

  // we alias running_mean and running_var because they are const but we want to modify their data
  if (running_mean.defined()) {
    at::alias(running_mean).copy_(running_mean_.view({ b, c }).mean(0, false));
  }
  if (running_var.defined()) {
    at::alias(running_var).copy_(running_var_.view({ b, c }).mean(0, false));
  }

  return out.view(input.sizes());
}

std::tuple<Tensor, Tensor> batch_norm_update_stats_cpu(
        const Tensor& self, const c10::optional<Tensor>& running_mean_opt, const c10::optional<Tensor>& running_var_opt, double momentum) {
  // See [Note: hacky wrapper removal for optional tensor]
  c10::MaybeOwned<Tensor> running_mean_maybe_owned = at::borrow_from_optional_tensor(running_mean_opt);
  const Tensor& running_mean = *running_mean_maybe_owned;
  const Tensor& running_var = c10::value_or_else(running_var_opt, [] {return Tensor();});

  const bool mixed_type = is_mixed_type(self, running_mean, running_var);
  return AT_DISPATCH_FLOATING_TYPES_AND(ScalarType::BFloat16, self.scalar_type(), "batch_norm_update_stats_cpu", [&] {
    if (mixed_type) {
      check_mixed_data_type(self, running_mean, running_var);
      return batch_norm_cpu_update_stats_template<BFloat16, float, Var>(self, running_mean, running_var, momentum, 0);
    } else {
      return batch_norm_cpu_update_stats_template<scalar_t, scalar_t, Var>(self, running_mean, running_var, momentum, 0);
    }
  });
}

std::tuple<Tensor, Tensor> batch_norm_stats_cpu(
    const Tensor& self,
    double epsilon) {
  int64_t n_input = self.size(1);
  auto running_mean = at::empty({n_input}, self.options());
  auto running_var = at::empty({n_input}, self.options());
  return AT_DISPATCH_FLOATING_TYPES(
      self.scalar_type(), "batch_norm_stats_cpu", [&] {
        return batch_norm_cpu_update_stats_template<scalar_t, Var>(
            self, running_mean, running_var, 0, epsilon);
      });
}

template <typename scalar_t, template <typename T> class VarTransform>
std::tuple<Tensor, Tensor> batch_norm_cpu_gather_stats_template(
    const Tensor& mean,
    const Tensor& invstd,
    const Tensor& running_mean,
    const Tensor& running_var,
    double momentum,
    double epsilon,
    const Tensor& counts) {
  using accscalar_t = at::acc_type<scalar_t, false>;

  auto features = mean.size(1);
  auto input_options = mean.options();
  auto save_mean = at::empty({features}, input_options);
  auto save_var = at::empty({features}, input_options);

  auto mean_a = conditional_accessor_2d<scalar_t>(mean);
  auto invstd_a = conditional_accessor_2d<scalar_t>(invstd);
  auto running_mean_a = conditional_accessor_1d<scalar_t>(running_mean);
  auto running_var_a = conditional_accessor_1d<scalar_t>(running_var);
  auto counts_a = conditional_accessor_1d<scalar_t>(counts);
  auto save_mean_a = conditional_accessor_1d<scalar_t>(save_mean);
  auto save_var_a = conditional_accessor_1d<scalar_t>(save_var);

  auto feature_size = mean_a.size(1);
  auto world_size = mean_a.size(0);
  for (int i = 0; i < feature_size; i++) {
    accscalar_t avg = 0;
    accscalar_t var_n = 0;
    int64_t n = 0;
    for (int j = 0; j < world_size; j++) {
      scalar_t count = counts_a[j];
      accscalar_t m = mean_a[j][i];
      accscalar_t v = accscalar_t(invstd_a[j][i]);
      v = (v - epsilon) * count;
      accscalar_t factor = 1.0 / (n + count);
      var_n += v + (avg - m) * (avg - m) * n * count * factor;
      avg = n * factor * avg + count * factor * m;
      n += count;
    }
    save_mean_a[i] = avg;
    save_var_a[i] = VarTransform<accscalar_t>{}(var_n / n, epsilon);
    if (running_mean.defined()) {
      running_mean_a[i] = static_cast<scalar_t>(
          (1 - momentum) * running_mean_a[i] + momentum * avg);
    }
    if (running_var.defined()) {
      accscalar_t unbiased_var = var_n / (n - 1);
      running_var_a[i] = static_cast<scalar_t>(
          (1 - momentum) * running_var_a[i] + momentum * unbiased_var);
    }
  }
  return std::make_tuple(save_mean, save_var);
}

std::tuple<Tensor, Tensor> batch_norm_gather_stats_with_counts_cpu(
    const Tensor& self,
    const Tensor& mean,
    const Tensor& invstd,
    const c10::optional<Tensor>& running_mean_opt /* optional */,
    const c10::optional<Tensor>& running_var_opt /* optional */,
    double momentum,
    double epsilon,
    const Tensor& counts) {
  c10::MaybeOwned<Tensor> running_mean_maybe_owned =
      at::borrow_from_optional_tensor(running_mean_opt);
  const Tensor& running_mean = *running_mean_maybe_owned;
  const Tensor& running_var =
      c10::value_or_else(running_var_opt, [] { return Tensor(); });
  return AT_DISPATCH_FLOATING_TYPES(
      self.scalar_type(), "batch_norm_update_stats_cpu", [&] {
        return batch_norm_cpu_gather_stats_template<scalar_t, InvStd>(
            mean, invstd, running_mean, running_var, momentum, epsilon, counts);
      });
}

Tensor batch_norm_elemt_cpu(
    const Tensor& self,
    const c10::optional<Tensor>& weight_opt,
    const c10::optional<Tensor>& bias_opt,
    const Tensor& mean,
    const Tensor& invstd,
    double epsilon) {
  c10::MaybeOwned<Tensor> weight_maybe_owned =
      at::borrow_from_optional_tensor(weight_opt);
  const Tensor& weight = *weight_maybe_owned;
  const Tensor& bias = c10::value_or_else(bias_opt, [] { return Tensor(); });
  return AT_DISPATCH_FLOATING_TYPES(
      self.scalar_type(), "batch_norm_elemt_cpu", [&] {
        auto result = batch_norm_cpu_transform_input_template<scalar_t>(
            self,
            weight,
            bias,
            mean,
            invstd,
            at::Tensor(),
            at::Tensor(),
            true,
            epsilon);
        return std::get<0>(result);
      });
}

std::tuple<Tensor, Tensor, Tensor> batch_norm_cpu(const Tensor& self, const c10::optional<Tensor>& weight_opt, const c10::optional<Tensor>& bias_opt, const c10::optional<Tensor>& running_mean_opt, const c10::optional<Tensor>& running_var_opt,
                                                  bool train, double momentum, double eps) {
  // See [Note: hacky wrapper removal for optional tensor]
  c10::MaybeOwned<Tensor> weight_maybe_owned = at::borrow_from_optional_tensor(weight_opt);
  const Tensor& weight = *weight_maybe_owned;
  const Tensor& bias = c10::value_or_else(bias_opt, [] {return Tensor();});
  const Tensor& running_mean = c10::value_or_else(running_mean_opt, [] {return Tensor();});
  const Tensor& running_var = c10::value_or_else(running_var_opt, [] {return Tensor();});

  checkBackend("batch_norm_cpu", {self, weight, bias, running_mean, running_var}, Backend::CPU);

  const bool mixed_type = is_mixed_type(self, weight, bias, running_mean, running_var);
  return AT_DISPATCH_FLOATING_TYPES_AND(ScalarType::BFloat16, self.scalar_type(), "batch_norm", [&] {
    if (mixed_type) {
      check_mixed_data_type(self, weight, bias, running_mean, running_var);
      if (!train) {
        auto save_mean = at::empty({0}, self.options().dtype(kFloat));
        auto save_var = at::empty({0}, self.options().dtype(kFloat));
        return batch_norm_cpu_transform_input_template<BFloat16, float>(self, weight, bias, save_mean, save_var, running_mean, running_var, train, eps);
      } else {
        auto save_stats = batch_norm_cpu_update_stats_template<BFloat16, float, InvStd>(self, running_mean, running_var, momentum, eps);
        return batch_norm_cpu_transform_input_template<BFloat16, float>(self, weight, bias, std::get<0>(save_stats), std::get<1>(save_stats), running_mean, running_var, train, eps);
      }
    } else {
      if (!train) {
        auto save_mean = at::empty({0}, self.options());
        auto save_var = at::empty({0}, self.options());
        return batch_norm_cpu_transform_input_template<scalar_t, scalar_t>(self, weight, bias, save_mean, save_var, running_mean, running_var, train, eps);
      } else {
        auto save_stats = batch_norm_cpu_update_stats_template<scalar_t, scalar_t, InvStd>(self, running_mean, running_var, momentum, eps);
        return batch_norm_cpu_transform_input_template<scalar_t, scalar_t>(self, weight, bias, std::get<0>(save_stats), std::get<1>(save_stats), running_mean, running_var, train, eps);
      }
    }
  });
}

std::tuple<Tensor, Tensor, Tensor> batch_norm_backward_cpu(const Tensor& grad_out, const Tensor& self, const c10::optional<Tensor>& weight_opt, const c10::optional<Tensor>& running_mean_opt, const c10::optional<Tensor>& running_var_opt, const c10::optional<Tensor>& save_mean_opt, const c10::optional<Tensor>& save_invstd_opt,
                                                           bool train, double eps, std::array<bool,3> grad_input_mask) {
  // See [Note: hacky wrapper removal for optional tensor]
  c10::MaybeOwned<Tensor> weight_maybe_owned = at::borrow_from_optional_tensor(weight_opt);
  const Tensor& weight = *weight_maybe_owned;
  const Tensor& running_mean = c10::value_or_else(running_mean_opt, [] {return Tensor();});
  const Tensor& running_var = c10::value_or_else(running_var_opt, [] {return Tensor();});
  const Tensor& save_mean = c10::value_or_else(save_mean_opt, [] {return Tensor();});
  const Tensor& save_invstd = c10::value_or_else(save_invstd_opt, [] {return Tensor();});

  const bool mixed_type = is_mixed_type(self, weight, running_mean, running_var, save_mean, save_invstd);
  return AT_DISPATCH_FLOATING_TYPES_AND(ScalarType::BFloat16, self.scalar_type(), "batch_norm_backward_cpu", [&] {
    if (mixed_type) {
      check_mixed_data_type(self, weight, running_mean, running_var, save_mean, save_invstd);
      return batch_norm_backward_cpu_template<BFloat16, float>(grad_out, self, weight, running_mean, running_var, save_mean, save_invstd, train, eps, grad_input_mask);
    } else {
      return batch_norm_backward_cpu_template<scalar_t, scalar_t>(grad_out, self, weight, running_mean, running_var, save_mean, save_invstd, train, eps, grad_input_mask);
    }
  });
}

TORCH_IMPL_FUNC(renorm_out)(const Tensor& self, const Scalar& p, int64_t dim,
                            const Scalar& maxnorm, const Tensor& out) {
  auto self_sizes = self.sizes();
  dim = c10::maybe_wrap_dim(dim, self_sizes.size());

  DimVector reduce_dims(self_sizes.size());
  std::iota(reduce_dims.begin(), reduce_dims.end(), 0);
  reduce_dims.erase(reduce_dims.begin() + dim);

  // For cuda half, calculate norm in float precision then cast
  // normalization factor to half
  auto dtype = self.scalar_type();
  auto acc_type = at::toAccumulateType(dtype, /*is_cuda=*/true);
  Tensor norm;
  if (acc_type != dtype) {
    norm = at::linalg_vector_norm(self, p.toDouble(), reduce_dims,
                                  /*keepdim=*/true, /*dtype=*/acc_type);
  } else {
    norm = at::linalg_vector_norm(self, p.toDouble(), reduce_dims,
                                  /*keepdim=*/true);
  }

  auto factor = (acc_type == c10::toRealValueType(dtype)) ?
      norm : at::empty(norm.sizes(), self.options());
  auto iter = TensorIteratorConfig()
      .add_output(factor)
      .add_input(norm)
      .set_check_mem_overlap(false)
      .cast_common_dtype_to_outputs(true)
      .build();

  renorm_scale_factor_stub(iter.device_type(), iter, maxnorm.toDouble());
  at::mul_outf(self, factor, const_cast<Tensor&>(out));
}

}} // at::native<|MERGE_RESOLUTION|>--- conflicted
+++ resolved
@@ -6,10 +6,10 @@
 #include <ATen/Config.h>
 
 #include <ATen/detail/CUDAHooksInterface.h>
+#include <ATen/native/Normalization.h>
 #include <ATen/native/TensorIterator.h>
+#include <ATen/native/batch_norm.h>
 #include <ATen/native/cpu/Loops.h>
-#include <ATen/native/batch_norm.h>
-#include <ATen/native/Normalization.h>
 #include <ATen/native/cpu/mixed_data_type.h>
 #include <c10/util/irange.h>
 
@@ -89,7 +89,6 @@
     const Tensor& save_mean /* optional */, const Tensor& save_invstd /* optional */,
     const Tensor& running_mean /* optional */, const Tensor& running_var /* optional */,
     bool train, double eps) {
-
   bool all_contiguous = is_contiguous(input)
       && (!weight.defined() || weight.is_contiguous())
       && (!bias.defined() || bias.is_contiguous())
@@ -242,8 +241,7 @@
   return std::make_tuple(save_mean, save_var_transform);
 }
 
-<<<<<<< HEAD
-template <typename scalar_t>
+template <typename scalar_t, typename param_t>
 std::tuple<Tensor, Tensor, Tensor, Tensor> batch_norm_backward_reduce_cpu_impl(
     const Tensor& grad_output,
     const Tensor& input,
@@ -268,12 +266,12 @@
     grad_bias = at::empty({input.size(1)}, input.options());
   }
 
-  auto weight_a = conditional_accessor_1d<scalar_t>(weight);
-  auto grad_weight_a = conditional_accessor_1d<scalar_t>(grad_weight);
-  auto grad_bias_a = conditional_accessor_1d<scalar_t>(grad_bias);
-  auto mean_a = conditional_accessor_1d<scalar_t>(mean_);
-  auto invstd_a = conditional_accessor_1d<scalar_t>(invstd_);
-  auto sum_dy_xmu_a = conditional_accessor_1d<scalar_t>(sum_dy_xmu);
+  auto weight_a = conditional_accessor_1d<param_t>(weight);
+  auto grad_weight_a = conditional_accessor_1d<param_t>(grad_weight);
+  auto grad_bias_a = conditional_accessor_1d<param_t>(grad_bias);
+  auto mean_a = conditional_accessor_1d<param_t>(mean_);
+  auto invstd_a = conditional_accessor_1d<param_t>(invstd_);
+  auto sum_dy_xmu_a = conditional_accessor_1d<param_t>(sum_dy_xmu);
 
   int64_t n_input = input.size(1);
   const int64_t ndim = input.dim();
@@ -286,7 +284,7 @@
   }
 
   auto sum = at::sum(grad_output, /*dims=*/reduce_dims);
-  auto sum_a = sum.accessor<scalar_t, 1>();
+  auto sum_a = sum.accessor<param_t, 1>();
 
   auto reduce_iter = TensorIteratorConfig()
                          .add_input(input)
@@ -303,9 +301,9 @@
   parallel_for(0, n_input, 1, [&](int64_t b_begin, int64_t b_end) {
     TensorIterator reduce_iter_local(reduce_iter);
     for (const auto f : c10::irange(b_begin, b_end)) {
-      scalar_t w = weight.defined() ? weight_a[f] : 1;
-
-      scalar_t mean, invstd;
+      param_t w = weight.defined() ? weight_a[f] : (param_t)1;
+
+      param_t mean, invstd;
       mean = mean_a[f];
       invstd = invstd_a[f];
 
@@ -317,7 +315,7 @@
           1, grad_out_data + f * grad_out_channel_stride);
 
       cpu_serial_kernel(
-          reduce_iter_local, [&](const scalar_t i, const scalar_t go) -> void {
+          reduce_iter_local, [&](const param_t i, const param_t go) -> void {
             dotp += (i - mean) * go;
           });
 
@@ -349,21 +347,38 @@
   c10::MaybeOwned<Tensor> weight_maybe_owned =
       at::borrow_from_optional_tensor(weight_opt);
   const Tensor& weight = *weight_maybe_owned;
-  return AT_DISPATCH_FLOATING_TYPES(
-      input.scalar_type(), "batch_norm_backward_reduce_cpu", [&] {
-        return batch_norm_backward_reduce_cpu_impl<scalar_t>(
-            grad_output,
-            input,
-            mean_,
-            invstd_,
-            weight,
-            input_g,
-            weight_g,
-            bias_g);
+  const bool mixed_type = is_mixed_type(input, weight, mean_, invstd_);
+  return AT_DISPATCH_FLOATING_TYPES_AND(
+      ScalarType::BFloat16,
+      input.scalar_type(),
+      "batch_norm_backward_reduce_cpu",
+      [&] {
+        if (mixed_type) {
+          check_mixed_data_type(input, weight, mean_, invstd_);
+          return batch_norm_backward_reduce_cpu_impl<BFloat16, float>(
+              grad_output,
+              input,
+              mean_,
+              invstd_,
+              weight,
+              input_g,
+              weight_g,
+              bias_g);
+        } else {
+          return batch_norm_backward_reduce_cpu_impl<scalar_t, scalar_t>(
+              grad_output,
+              input,
+              mean_,
+              invstd_,
+              weight,
+              input_g,
+              weight_g,
+              bias_g);
+        }
       });
 }
 
-template <typename scalar_t>
+template <typename scalar_t, typename param_t>
 Tensor batch_norm_backward_elemt_cpu_impl(
     const Tensor& grad_out_,
     const Tensor& input,
@@ -374,11 +389,11 @@
     const Tensor& sum_dy_xmu,
     const Tensor& count) {
   Tensor grad_input = at::empty_like(input, input.suggest_memory_format());
-  auto weight_a = conditional_accessor_1d<scalar_t>(weight);
-  auto mean_a = conditional_accessor_1d<scalar_t>(mean_);
-  auto invstd_a = conditional_accessor_1d<scalar_t>(invstd_);
-  auto sum_dy_a = conditional_accessor_1d<scalar_t>(sum_dy);
-  auto sum_dy_xmu_a = conditional_accessor_1d<scalar_t>(sum_dy_xmu);
+  auto weight_a = conditional_accessor_1d<param_t>(weight);
+  auto mean_a = conditional_accessor_1d<param_t>(mean_);
+  auto invstd_a = conditional_accessor_1d<param_t>(invstd_);
+  auto sum_dy_a = conditional_accessor_1d<param_t>(sum_dy);
+  auto sum_dy_xmu_a = conditional_accessor_1d<param_t>(sum_dy_xmu);
   auto count_data = count.data_ptr<int>();
   int64_t n_input = input.size(1);
   int64_t n = input.numel() / n_input;
@@ -404,9 +419,6 @@
 
   auto in_channel_stride = input.strides()[1];
   auto in_data = input.data_ptr<scalar_t>();
-  // auto grad_in_channel_stride = grad_input_mask[0] ? grad_input.strides()[1]
-  // : 0; auto grad_in_data = grad_input_mask[0] ?
-  // grad_input.data_ptr<scalar_t>() : nullptr;
   auto grad_in_channel_stride = grad_input.strides()[1];
   auto grad_in_data = grad_input.data_ptr<scalar_t>();
   auto grad_out_channel_stride = grad_out_.strides()[1];
@@ -417,9 +429,9 @@
     TensorIterator binary_iter_local(binary_iter);
 
     for (const auto f : c10::irange(b_begin, b_end)) {
-      scalar_t w = weight.defined() ? weight_a[f] : 1;
-
-      scalar_t mean, invstd;
+      param_t w = weight.defined() ? weight_a[f] : (param_t)1;
+
+      param_t mean, invstd;
       mean = mean_a[f];
       invstd = invstd_a[f];
 
@@ -430,18 +442,18 @@
         // dL/dX = (Q(dL/dY) - dot(Y, dL/dY) * Y) / sigma * w
 
         // projection of gradOutput on to output scaled by std
-        scalar_t k = (scalar_t)sum_dy_xmu_a[f] * invstd * invstd / n_with_count;
+        param_t k = (param_t)sum_dy_xmu_a[f] * invstd * invstd / n_with_count;
         {
           unary_iter_local.unsafe_replace_operand(
               0, grad_in_data + f * grad_in_channel_stride);
           unary_iter_local.unsafe_replace_operand(
               1, in_data + f * in_channel_stride);
-          cpu_serial_kernel(
-              unary_iter_local,
-              [&](const scalar_t i) -> scalar_t { return (i - mean) * k; });
-        }
-
-        scalar_t grad_mean = sum_dy_a[f] / n_with_count;
+          cpu_serial_kernel(unary_iter_local, [&](const param_t i) -> param_t {
+            return (i - mean) * k;
+          });
+        }
+
+        param_t grad_mean = sum_dy_a[f] / n_with_count;
         {
           auto gI_data = grad_in_data + f * grad_in_channel_stride;
           binary_iter_local.unsafe_replace_operand(0, gI_data);
@@ -449,7 +461,7 @@
           binary_iter_local.unsafe_replace_operand(
               2, grad_out_data + f * grad_out_channel_stride);
           cpu_serial_kernel(
-              binary_iter_local, [&](scalar_t gi, scalar_t go) -> scalar_t {
+              binary_iter_local, [&](param_t gi, param_t go) -> param_t {
                 return (go - grad_mean - gi) * invstd * w;
               });
         }
@@ -465,7 +477,7 @@
               1, grad_out_data + f * grad_out_channel_stride);
           cpu_serial_kernel(
               unary_iter_local,
-              [&](const scalar_t i) -> scalar_t { return i * invstd * w; });
+              [&](const param_t i) -> param_t { return i * invstd * w; });
         }
       }
     }
@@ -486,22 +498,28 @@
   c10::MaybeOwned<Tensor> weight_maybe_owned =
       at::borrow_from_optional_tensor(weight_opt);
   const Tensor& weight = *weight_maybe_owned;
-  return AT_DISPATCH_FLOATING_TYPES(
-      self.scalar_type(), "batch_norm_backward_elemt_cpu", [&] {
-        return batch_norm_backward_elemt_cpu_impl<scalar_t>(
-            self, input, mean, invstd, weight, sum_dy, sum_dy_xmu, count);
+  const bool mixed_type = is_mixed_type(input, weight, mean, invstd);
+  return AT_DISPATCH_FLOATING_TYPES_AND(
+      ScalarType::BFloat16,
+      input.scalar_type(),
+      "batch_norm_backward_elemt_cpu",
+      [&] {
+        if (mixed_type) {
+          check_mixed_data_type(input, weight, mean, invstd);
+          return batch_norm_backward_elemt_cpu_impl<BFloat16, float>(
+              self, input, mean, invstd, weight, sum_dy, sum_dy_xmu, count);
+        } else {
+          return batch_norm_backward_elemt_cpu_impl<scalar_t, scalar_t>(
+              self, input, mean, invstd, weight, sum_dy, sum_dy_xmu, count);
+        }
       });
 }
 
-template<typename scalar_t>
-=======
 template<typename scalar_t, typename param_t>
->>>>>>> d4345ed0
 std::tuple<Tensor, Tensor, Tensor> batch_norm_backward_cpu_template(
     const Tensor& grad_out_, const Tensor& input, const Tensor& weight,
     const Tensor& running_mean, const Tensor& running_var, const Tensor& save_mean, const Tensor& save_invstd,
     bool train, double eps, std::array<bool,3> grad_input_mask) {
-
   using accscalar_t = at::acc_type<scalar_t, false>;
 
   const bool mixed_type = !std::is_same<scalar_t, param_t>::value;
@@ -896,30 +914,46 @@
   const Tensor& running_var = c10::value_or_else(running_var_opt, [] {return Tensor();});
 
   const bool mixed_type = is_mixed_type(self, running_mean, running_var);
-  return AT_DISPATCH_FLOATING_TYPES_AND(ScalarType::BFloat16, self.scalar_type(), "batch_norm_update_stats_cpu", [&] {
-    if (mixed_type) {
-      check_mixed_data_type(self, running_mean, running_var);
-      return batch_norm_cpu_update_stats_template<BFloat16, float, Var>(self, running_mean, running_var, momentum, 0);
-    } else {
-      return batch_norm_cpu_update_stats_template<scalar_t, scalar_t, Var>(self, running_mean, running_var, momentum, 0);
-    }
-  });
+  return AT_DISPATCH_FLOATING_TYPES_AND(
+      ScalarType::BFloat16,
+      self.scalar_type(),
+      "batch_norm_update_stats_cpu",
+      [&] {
+        if (mixed_type) {
+          check_mixed_data_type(self, running_mean, running_var);
+          return batch_norm_cpu_update_stats_template<BFloat16, float, Var>(
+              self, running_mean, running_var, momentum, 0);
+        } else {
+          return batch_norm_cpu_update_stats_template<scalar_t, scalar_t, Var>(
+              self, running_mean, running_var, momentum, 0);
+        }
+      });
 }
 
 std::tuple<Tensor, Tensor> batch_norm_stats_cpu(
     const Tensor& self,
     double epsilon) {
   int64_t n_input = self.size(1);
-  auto running_mean = at::empty({n_input}, self.options());
-  auto running_var = at::empty({n_input}, self.options());
-  return AT_DISPATCH_FLOATING_TYPES(
-      self.scalar_type(), "batch_norm_stats_cpu", [&] {
-        return batch_norm_cpu_update_stats_template<scalar_t, Var>(
-            self, running_mean, running_var, 0, epsilon);
+  auto running_mean = at::empty({n_input}, self.options().dtype(kFloat));
+  auto running_var = at::empty({n_input}, self.options().dtype(kFloat));
+  const bool mixed_type = is_mixed_type(self, running_mean, running_var);
+  return AT_DISPATCH_FLOATING_TYPES_AND(
+      ScalarType::BFloat16, self.scalar_type(), "batch_norm_stats_cpu", [&] {
+        if (mixed_type) {
+          return batch_norm_cpu_update_stats_template<BFloat16, float, Var>(
+              self, running_mean, running_var, 0, epsilon);
+        } else {
+          return batch_norm_cpu_update_stats_template<scalar_t, scalar_t, Var>(
+              self, running_mean, running_var, 0, epsilon);
+        }
       });
 }
 
-template <typename scalar_t, template <typename T> class VarTransform>
+template <
+    typename scalar_t,
+    typename param_t,
+    template <typename T>
+    class VarTransform>
 std::tuple<Tensor, Tensor> batch_norm_cpu_gather_stats_template(
     const Tensor& mean,
     const Tensor& invstd,
@@ -935,13 +969,13 @@
   auto save_mean = at::empty({features}, input_options);
   auto save_var = at::empty({features}, input_options);
 
-  auto mean_a = conditional_accessor_2d<scalar_t>(mean);
-  auto invstd_a = conditional_accessor_2d<scalar_t>(invstd);
-  auto running_mean_a = conditional_accessor_1d<scalar_t>(running_mean);
-  auto running_var_a = conditional_accessor_1d<scalar_t>(running_var);
-  auto counts_a = conditional_accessor_1d<scalar_t>(counts);
-  auto save_mean_a = conditional_accessor_1d<scalar_t>(save_mean);
-  auto save_var_a = conditional_accessor_1d<scalar_t>(save_var);
+  auto mean_a = conditional_accessor_2d<param_t>(mean);
+  auto invstd_a = conditional_accessor_2d<param_t>(invstd);
+  auto running_mean_a = conditional_accessor_1d<param_t>(running_mean);
+  auto running_var_a = conditional_accessor_1d<param_t>(running_var);
+  auto counts_a = conditional_accessor_1d<param_t>(counts);
+  auto save_mean_a = conditional_accessor_1d<param_t>(save_mean);
+  auto save_var_a = conditional_accessor_1d<param_t>(save_var);
 
   auto feature_size = mean_a.size(1);
   auto world_size = mean_a.size(0);
@@ -950,7 +984,7 @@
     accscalar_t var_n = 0;
     int64_t n = 0;
     for (int j = 0; j < world_size; j++) {
-      scalar_t count = counts_a[j];
+      param_t count = counts_a[j];
       accscalar_t m = mean_a[j][i];
       accscalar_t v = accscalar_t(invstd_a[j][i]);
       v = (v - epsilon) * count;
@@ -962,12 +996,12 @@
     save_mean_a[i] = avg;
     save_var_a[i] = VarTransform<accscalar_t>{}(var_n / n, epsilon);
     if (running_mean.defined()) {
-      running_mean_a[i] = static_cast<scalar_t>(
+      running_mean_a[i] = static_cast<param_t>(
           (1 - momentum) * running_mean_a[i] + momentum * avg);
     }
     if (running_var.defined()) {
       accscalar_t unbiased_var = var_n / (n - 1);
-      running_var_a[i] = static_cast<scalar_t>(
+      running_var_a[i] = static_cast<param_t>(
           (1 - momentum) * running_var_a[i] + momentum * unbiased_var);
     }
   }
@@ -988,10 +1022,36 @@
   const Tensor& running_mean = *running_mean_maybe_owned;
   const Tensor& running_var =
       c10::value_or_else(running_var_opt, [] { return Tensor(); });
-  return AT_DISPATCH_FLOATING_TYPES(
-      self.scalar_type(), "batch_norm_update_stats_cpu", [&] {
-        return batch_norm_cpu_gather_stats_template<scalar_t, InvStd>(
-            mean, invstd, running_mean, running_var, momentum, epsilon, counts);
+  const bool mixed_type =
+      is_mixed_type(self, mean, invstd, running_mean, running_var);
+  return AT_DISPATCH_FLOATING_TYPES_AND(
+      ScalarType::BFloat16,
+      self.scalar_type(),
+      "batch_norm_update_stats_cpu",
+      [&] {
+        if (mixed_type) {
+          check_mixed_data_type(self, mean, invstd, running_mean, running_var);
+          return batch_norm_cpu_gather_stats_template<BFloat16, float, InvStd>(
+              mean,
+              invstd,
+              running_mean,
+              running_var,
+              momentum,
+              epsilon,
+              counts);
+        } else {
+          return batch_norm_cpu_gather_stats_template<
+              scalar_t,
+              scalar_t,
+              InvStd>(
+              mean,
+              invstd,
+              running_mean,
+              running_var,
+              momentum,
+              epsilon,
+              counts);
+        }
       });
 }
 
@@ -1006,19 +1066,37 @@
       at::borrow_from_optional_tensor(weight_opt);
   const Tensor& weight = *weight_maybe_owned;
   const Tensor& bias = c10::value_or_else(bias_opt, [] { return Tensor(); });
-  return AT_DISPATCH_FLOATING_TYPES(
-      self.scalar_type(), "batch_norm_elemt_cpu", [&] {
-        auto result = batch_norm_cpu_transform_input_template<scalar_t>(
-            self,
-            weight,
-            bias,
-            mean,
-            invstd,
-            at::Tensor(),
-            at::Tensor(),
-            true,
-            epsilon);
-        return std::get<0>(result);
+  const bool mixed_type = is_mixed_type(self, weight, bias, mean, invstd);
+  return AT_DISPATCH_FLOATING_TYPES_AND(
+      ScalarType::BFloat16, self.scalar_type(), "batch_norm_elemt_cpu", [&] {
+        if (mixed_type) {
+          check_mixed_data_type(self, weight, bias, mean, invstd);
+          auto result =
+              batch_norm_cpu_transform_input_template<BFloat16, float>(
+                  self,
+                  weight,
+                  bias,
+                  mean,
+                  invstd,
+                  at::Tensor(),
+                  at::Tensor(),
+                  true,
+                  epsilon);
+          return std::get<0>(result);
+        } else {
+          auto result =
+              batch_norm_cpu_transform_input_template<scalar_t, scalar_t>(
+                  self,
+                  weight,
+                  bias,
+                  mean,
+                  invstd,
+                  at::Tensor(),
+                  at::Tensor(),
+                  true,
+                  epsilon);
+          return std::get<0>(result);
+        }
       });
 }
 
