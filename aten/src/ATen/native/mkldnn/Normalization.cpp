--- conflicted
+++ resolved
@@ -18,16 +18,7 @@
 
 std::tuple<Tensor, Tensor, Tensor> mkldnn_batch_norm_backward(
     const Tensor& grad_output,
-<<<<<<< HEAD
-    const Tensor& input,
-    const Tensor& weight,
-    const Tensor& running_mean,
-    const Tensor& running_var,
-    const Tensor& save_mean,
-    const Tensor& save_invstd,
-=======
     const Tensor& input, const c10::optional<Tensor>& weight_opt, const c10::optional<Tensor>& running_mean_opt, const c10::optional<Tensor>& running_var_opt, const c10::optional<Tensor>& save_mean_opt, const c10::optional<Tensor>& save_invstd_opt,
->>>>>>> fee470d8
     bool train,
     double eps,
     std::array<bool,3> grad_input_mask) {
@@ -119,17 +110,6 @@
 }
 
 std::tuple<Tensor, Tensor, Tensor> mkldnn_batch_norm_backward(const Tensor& grad_output,
-<<<<<<< HEAD
-    const Tensor& input,
-    const Tensor& weight,
-    const Tensor& running_mean,
-    const Tensor& running_var,
-    const Tensor& save_mean,
-    const Tensor& save_invstd,
-    bool train,
-    double eps,
-    std::array<bool,3> grad_input_mask) {
-=======
     const Tensor& input, const c10::optional<Tensor>& weight_opt, const c10::optional<Tensor>& running_mean_opt, const c10::optional<Tensor>& running_var_opt, const c10::optional<Tensor>& save_mean_opt, const c10::optional<Tensor>& save_invstd_opt,
     bool train,
     double eps,
@@ -141,7 +121,6 @@
   const Tensor& save_mean = c10::value_or_else(save_mean_opt, [] {return Tensor();});
   const Tensor& save_invstd = c10::value_or_else(save_invstd_opt, [] {return Tensor();});
 
->>>>>>> fee470d8
   TORCH_CHECK(train, "mkldnn_batch_norm_backward: currently mkldnn only support train model");
   ideep::tensor& grady = itensor_from_mkldnn(grad_output);
   ideep::tensor& x = itensor_from_mkldnn(input);
