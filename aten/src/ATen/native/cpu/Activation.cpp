--- conflicted
+++ resolved
@@ -168,7 +168,6 @@
 }
 
 void elu_kernel(TensorIteratorBase& it, const Scalar& alpha, const Scalar& scale, const Scalar& input_scale) {
-<<<<<<< HEAD
   if (it.common_dtype() == kBFloat16) {
     auto negcoef = alpha.to<float>() * scale.to<float>();
     auto poscoef = scale.to<float>();
@@ -223,31 +222,6 @@
           });
     });
   }
-=======
-  AT_DISPATCH_FLOATING_TYPES(it.dtype(), "elu_cpu", [&]() {
-    using Vec = Vectorized<scalar_t>;
-    auto negcoef = alpha.to<scalar_t>() * scale.to<scalar_t>();
-    auto poscoef = scale.to<scalar_t>();
-    auto negiptcoef = input_scale.to<scalar_t>();
-    const Vec negcoef_vec(negcoef);
-    const Vec negiptcoef_vec(negiptcoef);
-    const Vec poscoef_vec(poscoef);
-    const Vec zero_vec(static_cast<scalar_t>(0));
-    cpu_kernel_vec(
-        it,
-        [negcoef, negiptcoef, poscoef](scalar_t a) -> scalar_t {
-          return a <= scalar_t(0) ? std::expm1(a * negiptcoef) * negcoef : a * poscoef;
-        },
-        [&negcoef_vec, &negiptcoef_vec, &poscoef_vec, &zero_vec](Vec a) -> Vec {
-          auto cmp = (a > zero_vec);
-          if (!cmp.zero_mask()) {  // only a * poscoef (which is very quick) needs to be computed
-            return a * poscoef_vec;
-          } else {
-            return Vec::blendv((a * negiptcoef_vec).expm1() * negcoef_vec, a * poscoef_vec, cmp);
-          }
-        });
-  });
->>>>>>> 091f8915
 }
 
 void elu_backward_kernel(TensorIteratorBase& it, const Scalar& alpha, const Scalar& scale, const Scalar& input_scale, bool is_result) {
