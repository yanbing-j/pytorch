import re

from dataclasses import dataclass
from typing import List, Dict, Optional, Iterator, Tuple, Set, NoReturn, Sequence, Callable, Union
from enum import Enum, auto
import itertools

from tools.codegen.utils import *

# A little trick from https://github.com/python/mypy/issues/6366
# for getting mypy to do exhaustiveness checking
# TODO: put this somewhere else, maybe
def assert_never(x: NoReturn) -> NoReturn:
    raise AssertionError("Unhandled type: {}".format(type(x).__name__))

# ~~~~~~~~~~~~~~~~~~~~~~~~~~~~~~~~~~~~~~~~~~~~~~~~~~~~~~~~~~~~~~~~~~~ #
#
#                           DATA MODEL
#
# ~~~~~~~~~~~~~~~~~~~~~~~~~~~~~~~~~~~~~~~~~~~~~~~~~~~~~~~~~~~~~~~~~~~ #
#
# Some general principles for our data model.
#
# - Stop using C++ data types as the internal data representation
#   format.  Instead, the internal data structures are centered
#   around JIT schema representation.  This avoid a big problem
#   with the old codegen where we read in all the types from
#   native_functions.yaml and then immediately had to retranslate
#   them into C++ types.
#
# - More semantic data representation.  Instead of representing
#   everything as dicts and strings, we define dataclasses for
#   every interesting entity the code generation has to deal with.
#   These dataclasses have strong semantic invariants: for example,
#   we generally require them to roundtrip losslessly into the
#   form they were parsed from.  These structures are immutable
#   and you're expected to populate information once during
#   construction.

# Represent a source location; used for better error reporting
@dataclass(frozen=True)
class Location:
    file: str
    line: int

    def __str__(self) -> str:
        return "{}:{}".format(self.file, self.line)

# Valid values of the 'variants' field in native_functions.yaml
Variant = Enum('Variant', ('function', 'method'))

# NOTE: Keep the list in sync with `DispatchKey` in c10/core/DispatchKey.h
class DispatchKey(Enum):
    Undefined = 0
    CatchAll = Undefined

    CPU = auto()
    CUDA = auto()
    HIP = auto()
    FPGA = auto()
    MSNPU = auto()
    XLA = auto()
    Vulkan = auto()
    Metal = auto()
    XPU = auto()
    MKLDNN = auto()
    OpenGL = auto()
    OpenCL = auto()
    IDEEP = auto()
    QuantizedCPU = auto()
    QuantizedCUDA = auto()
    QuantizedXPU = auto()
    CustomRNGKeyId = auto()
    MkldnnCPU = auto()
    SparseCPU = auto()
    SparseCUDA = auto()
    SparseHIP = auto()
    SparseXPU = auto()
    NestedTensor = auto()
    PrivateUse1 = auto()
    PrivateUse2 = auto()
    PrivateUse3 = auto()
    EndOfBackendKeys = PrivateUse3

    Meta = auto()
    BackendSelect = auto()
    Named = auto()
    AutogradOther = auto()
    AutogradCPU = auto()
    AutogradCUDA = auto()
    AutogradXLA = auto()
    AutogradNestedTensor = auto()
    AutogradXPU = auto()
    AutogradPrivateUse1 = auto()
    AutogradPrivateUse2 = auto()
    AutogradPrivateUse3 = auto()
    Tracer = auto()
    Autocast = auto()
    Batched = auto()
    VmapMode = auto()
    TESTING_ONLY_GenericWrapper = auto()
    TESTING_ONLY_GenericMode = auto()
    NumDispatchKeys = auto()
    Autograd = auto()
    CompositeImplicitAutograd = auto()
    DefaultBackend = auto()
    EndOfAliasKeys = DefaultBackend

    CPUTensorId = CPU
    CUDATensorId = CUDA
    PrivateUse1_PreAutograd = AutogradPrivateUse1
    PrivateUse2_PreAutograd = AutogradPrivateUse2
    PrivateUse3_PreAutograd = AutogradPrivateUse3

    def __str__(self) -> str:
        return self.name

    def lower(self) -> str:
        return str(self).lower()

    @staticmethod
    def parse(value: str) -> 'DispatchKey':
        for k, v in DispatchKey.__members__.items():
            if k == value:
                return v
        raise AssertionError(f'unknown dispatch key {value}')

class UseC10Dispatcher(Enum):
    full = 0
    hacky_wrapper_for_legacy_signatures = 1

STRUCTURED_DISPATCH_KEYS = {DispatchKey.CUDA, DispatchKey.CPU}

# Dispatch keys that "support all backends".  These codegen slightly differently
# then backend specific keys.
def is_generic_dispatch_key(dk: DispatchKey) -> bool:
    return dk in {DispatchKey.DefaultBackend, DispatchKey.CompositeImplicitAutograd}

# CUDA specific dispatch keys
def is_cuda_dispatch_key(dk: DispatchKey) -> bool:
    return dk in {
        DispatchKey.CUDA,
        DispatchKey.QuantizedCUDA,
        DispatchKey.SparseCUDA,
        DispatchKey.AutogradCUDA,
        DispatchKey.CUDATensorId,
    }

# Structured kernel generation is only supported for certain key types;
# otherwise use old-style
def is_structured_dispatch_key(dk: DispatchKey) -> bool:
    return dk in STRUCTURED_DISPATCH_KEYS

# The basic input to the code generation is native_functions.yaml.
# The name "native", BTW, comes from the distinction between native
# functions and legacy TH functions.  The legacy TH functions are gone,
# but the "native" descriptor has stuck.
#
# NativeFunction models a single entry in native_functions.yaml.  Its
# fields roughly correspond to what you would see in the YAML itself,
# but after canonicalization and parsing has occurred.
#
# You can see some of the overall design patterns for how we setup
# dataclasses in this class, but we will defer a complete discussion
# of this at FunctionSchema.
@dataclass(frozen=True)
class NativeFunction:
    # The function schema of the operator in question.  This schema
    # has been parsed; see FunctionSchema for more about its structure.
    # (This type is quoted as we are forward referencing a type
    # defined later in the file.  I opted for this ordering of the
    # classes for expository clarity.)
    func: 'FunctionSchema'

    # Corresponds to the 'use_c10_dispatcher' field.  The default
    # is 'full'
    use_c10_dispatcher: UseC10Dispatcher

    # Whether or not to omit automatic generation of a DeviceGuard
    device_guard: bool

    # What python module to put the function in
    python_module: Optional[str]

    # TODO: figure out what this does
    category_override: Optional[str]

    # If no variants are specified in native_functions.yaml, this is
    # assumed to be {'function'}.
    variants: Set[Variant]

    # Whether or not we should skip generating registrations for
    # this kernel.  This is a bit of a double-edged sword, as manual
    # registrations don't participate in codegen-based selective build!
    manual_kernel_registration: bool

    # Whether or not to skip generating TensorMethod/Functions bindings
    # for this kernel.  Technically, this doesn't actually skip generating
    # the binding; instead, the binding gets generated to __dispatch_{funcname}
    # so you can make use of the normal binding if you need it.
    manual_cpp_binding: bool

    # A mapping of dispatch keys to names of functions implementing
    # them.  In native_functions.yaml, the dispatch entry is optional; in that
    # case, that is equivalent to having written:
    #
    #   dispatch:
    #       CompositeImplicitAutograd: $operator_name
    dispatch: Dict[DispatchKey, str]

    # The location in the YAML file were this native function entry was
    # defined.  This is for conveniently reporting error messages!
    loc: 'Location'

    # Whether or not this out functions is a "structured kernel".  Structured
    # kernels are defined a little differently from normal kernels; in
    # particular, their shape checking logic is defined separately from
    # the kernel.  Only out functions can be structured; other functions
    # delegate to the out function using the structured_delegate keyword.
    # Every structured kernel must have at least an out and a functional
    # variant.
    structured: bool

    # Whether or not this non-out function is a structured kernel, defined
    # in terms of the out kernel referenced by the string here.
    structured_delegate: Optional['OperatorName']

    # Only valid for structured kernels.  Specifies alternative of what
    # to inherit from when defining the meta class for the structured
    # operator.  This will usually be TensorIteratorBase.  This also
    # changes the semantics of set_output to call the parent class.
    structured_inherits: Optional[str]

    # Argument names whose default  should be excluded from the C++ interface.
    # Intended for resolving overload ambiguities between signatures.
    cpp_no_default_args: Set[str]

    # Note [Abstract ATen methods]
    # ~~~~~~~~~~~~~~~~~~~~~~~~~~~~
    # An abstract ATen method is one whose dispatch differs between
    # types.  These are implemented in derived types (with a
    # standard (throwing) definition in Type).  A concrete ATen
    # method is one which has the same dispatch for all types;
    # we just implement it in the base Type.  This is exposed
    # in Declarations.yaml via a field named 'abstract'.
    @property
    def is_abstract(self) -> bool:
        if self.structured_delegate:
            # Structured functions MUST have a dispatch table
            return True
        else:
            return self.dispatch.keys() != {DispatchKey.CompositeImplicitAutograd}

    # NB: The benefit of defining a dataclass is that we automatically get
    # a constructor defined for all the fields we specify.  No need
    # to explicitly write it out.

    @staticmethod
    def from_yaml(ei: Dict[str, object], loc: 'Location') -> 'NativeFunction':
        """
        Parse a NativeFunction from a dictionary as directly parsed
        from native_functions.yaml
        """
        e = ei.copy()

        funcs = e.pop('func')
        assert isinstance(funcs, str), f'not a str: {funcs}'
        func = FunctionSchema.parse(funcs)

        cpp_no_default_args_list = e.pop('cpp_no_default_args', [])
        assert isinstance(cpp_no_default_args_list, list)
        cpp_no_default_args = set(cpp_no_default_args_list)

        use_c10_dispatcher_s = e.pop('use_c10_dispatcher', None)
        assert use_c10_dispatcher_s != 'full', \
            "There is no need to specify 'use_c10_dispatcher: full' anymore. This is the default now. Just remove the line."
        if use_c10_dispatcher_s is None:
            use_c10_dispatcher = UseC10Dispatcher.full
        elif use_c10_dispatcher_s == 'hacky_wrapper_for_legacy_signatures':
            use_c10_dispatcher = UseC10Dispatcher.hacky_wrapper_for_legacy_signatures
        else:
            raise AssertionError(
                f'use_c10_dispatcher must be full or hacky_wrapper_for_legacy_signatures, got {use_c10_dispatcher}')

        variants_s = e.pop('variants', 'function')
        assert isinstance(variants_s, str)
        variants: Set[Variant] = set()
        for v in variants_s.split(', '):
            if v == 'function':
                variants.add(Variant.function)
            elif v == 'method':
                variants.add(Variant.method)
            else:
                raise AssertionError(f'illegal variant {v}')

        manual_kernel_registration = e.pop('manual_kernel_registration', False)
        assert isinstance(manual_kernel_registration, bool), f'not a bool: {manual_kernel_registration}'

        manual_cpp_binding = e.pop('manual_cpp_binding', False)
        assert isinstance(manual_cpp_binding, bool), f'not a bool: {manual_cpp_binding}'

        device_guard = e.pop('device_guard', True)
        assert isinstance(device_guard, bool), f'not a bool: {device_guard}'

        structured = e.pop('structured', False)
        assert isinstance(structured, bool), f'not a bool: {structured}'

        structured_delegate_s = e.pop('structured_delegate', None)
        assert structured_delegate_s is None or isinstance(structured_delegate_s, str), f'not a str: {structured_delegate}'
        structured_delegate: Optional[OperatorName] = None
        if structured_delegate_s is not None:
            structured_delegate = OperatorName.parse(structured_delegate_s)

        structured_inherits = e.pop('structured_inherits', None)
        assert structured_inherits is None or isinstance(structured_inherits, str), f'not a str: {structured_inherits}'

        python_module = e.pop('python_module', None)
        assert python_module is None or isinstance(python_module, str), f'not a str: {python_module}'

        category_override = e.pop('category_override', None)
        assert category_override is None or isinstance(category_override, str), f'not a str: {category_override}'

        from tools.codegen.api import cpp

        raw_dispatch = e.pop('dispatch', None)
        assert raw_dispatch is None or isinstance(raw_dispatch, dict), e
        dispatch: Dict[DispatchKey, str] = {}
        if raw_dispatch is not None:
            assert not manual_kernel_registration, \
                "cannot specify both manual_kernel_registration and dispatch; with " \
                "manual registration, dispatch has no effect!"
            for ks, v in raw_dispatch.items():
                if ks == '__line__':
                    continue  # not worth tracking line numbers for dispatch entries
                assert isinstance(ks, str), e
                assert isinstance(v, str), e
                for k in ks.split(","):
                    dispatch_key = DispatchKey.parse(k.strip())
                    dispatch[dispatch_key] = v
<<<<<<< HEAD
            assert dispatch != {DispatchKey.CompositeImplicitAutograd: cpp.name(func)}, \
                "unnecessary dispatch table for this function; just delete the dispatch " \
                "key entirely"
            assert dispatch.keys() != {DispatchKey.CompositeImplicitAutograd}, \
                f"unexpected name for singleton CompositeImplicitAutograd dispatch entry: expected {cpp.name(func)} " \
                f"but got {dispatch[DispatchKey.CompositeImplicitAutograd]}.  Rename your implementation to the expected " \
                "name, then delete the dispatch table"
        elif not structured and structured_delegate is None:
            dispatch[DispatchKey.CompositeImplicitAutograd] = cpp.name(func)
=======
            assert dispatch != {DispatchKey.Math: cpp.name(func)}, \
                "unnecessary dispatch table for this function; just delete the dispatch " \
                "key entirely"
            assert dispatch.keys() != {DispatchKey.Math}, \
                f"unexpected name for singleton Math dispatch entry: expected {cpp.name(func)} " \
                f"but got {dispatch[DispatchKey.Math]}.  Rename your implementation to the expected " \
                "name, then delete the dispatch table"
        elif not structured and structured_delegate is None:
            dispatch[DispatchKey.Math] = cpp.name(func)
>>>>>>> a4a21e7d

        assert not (DispatchKey.DefaultBackend in dispatch and DispatchKey.CompositeImplicitAutograd in dispatch), \
            "cannot specify both DefaultBackend and CompositeImplicitAutograd on a single kernel; each " \
            "strictly subsumes the other.  If you wanted to provide an explicit autograd " \
            "implementation, specify DefaultBackend; otherwise specify CompositeImplicitAutograd only"

        e.pop('__line__')
        assert not e, f"leftover entries: {e}"

        return NativeFunction(
            func=func,
            use_c10_dispatcher=use_c10_dispatcher,
            variants=variants,
            structured=structured,
            structured_delegate=structured_delegate,
            structured_inherits=structured_inherits,
            manual_kernel_registration=manual_kernel_registration,
            manual_cpp_binding=manual_cpp_binding,
            python_module=python_module,
            category_override=category_override,
            dispatch=dispatch,
            device_guard=device_guard,
            loc=loc,
            cpp_no_default_args=cpp_no_default_args,
        )

    def validate_unstructured(self) -> None:
        # TODO: probably better to accumulate these errors and report them all
        # at once
        assert not self.structured, "This function is structured, but there was " \
            "no valid functional variant of it."
        assert self.structured_delegate, "This function delegates to another structured out function, " \
            "but no valid function was found (the delegate may not exist, or it has the wrong type)"

    # __post_init__ functions in dataclasses can be used to do extra
    # validation after construction.
    #
    # Notice that we don't do any type validation here.  In fact, we
    # rely exclusively on mypy to check if you've done types correctly!
    # Validation is for nontrivial invariants that cannot be (conveniently)
    # encoded in the type system.
    def __post_init__(self) -> None:
        if self.func.arguments.out:
            assert self.variants == {Variant.function}, "Native functions with out arguments MUST " \
                "be declared with only function variant; e.g., variants: function; " \
                "otherwise you will tickle a Python argument binding bug " \
                "(which usually manifests itself as the result variable being undefined.)"
        if self.structured:
            assert self.func.kind() == SchemaKind.out, "Put structured field on the out= " \
                "variant of a function; did you mean structured_delegate?"
            assert self.device_guard, "device_guard: False is not respected by structured kernels"
        if self.structured_delegate:
            assert self.func.kind() != SchemaKind.out, "structured_delegate field not allowed " \
                "on out= functions; did you mean structured?"
            assert self.device_guard, "device_guard: False is not respected by structured kernels"
        # Technically, with the asserts above, this assert is impossible to
        # happen
        assert not (self.structured and self.structured_delegate), \
            "Cannot have both structured and structured_delegate on function"
        defaulted_arguments = {a.name for a in self.func.schema_order_arguments()
                               if a.default is not None}
        invalid_args = set.difference(self.cpp_no_default_args, defaulted_arguments)
        assert len(invalid_args) == 0, f'Invalid cpp_no_default_args: {invalid_args}'
        if self.structured or self.structured_delegate:
            assert self.use_c10_dispatcher is UseC10Dispatcher.full, \
                "Structured kernels MUST be use_c10_dispatcher: full; port your argument order"
        if self.structured_inherits is not None:
            assert self.structured, "structured_inherits must also imply structured: True"
        if self.structured_delegate is not None:
            for k in STRUCTURED_DISPATCH_KEYS:
                assert k not in self.dispatch, \
                    f"if structured_delegate, then must not have {k} in dispatch dictionary " \
                    "(it is delegated!)"

SchemaKind = Enum('SchemaKind', ('functional', 'inplace', 'out'))

# A structured kernel is guaranteed to have a functional and out variant, and
# optionally an inplace variant.
#
# NB: we create NativeFunctionsGroup *even if* the function is not
# actually annotated structured.  Test the structured boolean to see if it
# actually is structured or not.
@dataclass(frozen=True)
class NativeFunctionsGroup:
    functional: NativeFunction
    inplace: Optional[NativeFunction]
    out: NativeFunction

    @property
    def structured(self) -> bool:
        return self.out.structured

    def __post_init__(self) -> None:
        test_sig: FunctionSchema = self.functional.func.signature()
        for f in self.functions():
            if test_sig != f.func.signature():
                raise AssertionError(
                    "NativeFunctionsGroup constructed from two NativeFunctions "
                    f"that don't have matching signatures: {test_sig} != {f.func.signature()}"
                )
        assert self.functional.func.kind() == SchemaKind.functional
        assert self.out.func.kind() == SchemaKind.out
        if self.inplace is not None:
            assert self.inplace.func.kind() == SchemaKind.inplace

        if self.structured:
            # For now, structured composite kernels are not supported (need some
            # design work to figure out how to make the composite case work)
<<<<<<< HEAD
            assert self.out.dispatch.keys() != {DispatchKey.CompositeImplicitAutograd}
=======
            assert self.out.dispatch.keys() != {DispatchKey.Math}
>>>>>>> a4a21e7d

            assert self.functional.structured_delegate == self.out.func.name, \
                f"{self.functional.func.name} delegates to {self.functional.structured_delegate} " \
                f"but its actual delegate is {self.out.func.name}"
            if self.inplace is not None:
                assert self.inplace.structured_delegate == self.out.func.name

    def signature(self) -> 'FunctionSchema':
        return self.out.func.signature()

    def functions(self) -> Iterator[NativeFunction]:
        yield self.out
        yield self.functional
        if self.inplace is not None:
            yield self.inplace

    @staticmethod
    def from_dict(d: Dict[SchemaKind, NativeFunction]) -> Optional['NativeFunctionsGroup']:
        assert d
        if len(d) == 1:
            return None
        d = dict(d)  # non-destructive updates please
        functional = d.pop(SchemaKind.functional, None)
        inplace = d.pop(SchemaKind.inplace, None)
        out = d.pop(SchemaKind.out, None)
        assert not d
        assert functional is not None
        # There are a few operators which only have functional/inplace variants;
        # these don't count as structured for our purposes here
        if out is None:
            return None
<<<<<<< HEAD
        if DispatchKey.DefaultBackend in out.dispatch:
            print(out.func.name)
=======
>>>>>>> a4a21e7d
        return NativeFunctionsGroup(
            functional=functional,
            inplace=inplace,
            out=out,
        )

def is_foreach_op(name: str) -> bool:
    return str(name) in set([
        '_amp_foreach_non_finite_check_and_unscale_',
        '_foreach_add_.ScalarList',
        '_foreach_sub_.ScalarList',
        '_foreach_mul_.ScalarList',
        '_foreach_div_.ScalarList',
        '_foreach_add_.Scalar',
        '_foreach_sub_.Scalar',
        '_foreach_mul_.Scalar',
        '_foreach_div_.Scalar',
        '_foreach_add_.List',
        '_foreach_sub_.List',
        '_foreach_mul_.List',
        '_foreach_div_.List',
        '_foreach_exp_',
        '_foreach_sqrt_',
        '_foreach_abs_',
        '_foreach_acos_',
        '_foreach_asin_',
        '_foreach_atan_',
        '_foreach_ceil_',
        '_foreach_cos_',
        '_foreach_cosh_',
        '_foreach_erf_',
        '_foreach_erfc_',
        '_foreach_expm1_',
        '_foreach_floor_',
        '_foreach_log_',
        '_foreach_log10_',
        '_foreach_log1p_',
        '_foreach_log2_',
        '_foreach_neg_',
        '_foreach_tan_',
        '_foreach_tanh_',
        '_foreach_sin_',
        '_foreach_sinh_',
        '_foreach_round_',
        '_foreach_lgamma_',
        '_foreach_frac_',
        '_foreach_reciprocal_',
        '_foreach_sigmoid_',
        '_foreach_trunc_',
        '_foreach_addcmul_.Scalar',
        '_foreach_addcdiv_.Scalar',
        '_foreach_addcmul_.ScalarList',
        '_foreach_addcdiv_.ScalarList',
        '_foreach_zero_'])

# The function schema is undoubtedly the most important data structure
# in all of the codegen, as it defines the type signature for operators,
# and most of the code generation we do is type directed (e.g., look at
# the types, decide what to do.  Think about how we code generate
# C++ function stubs!)
#
# We will also see in this class the general structure for how we model
# data in this code generation.  A few notable properties to point out
# ahead of time:
#
#   - These dataclasses are a *lossless* representation of the strings
#     they are parsed from.  In fact, we assert that given the
#     information stored in the dataclass, we can exactly reconstruct
#     the string we parsed from (and assert this inside the parse
#     definition).  There are a few reasons for this:
#
#       - If you find that it is difficult to reconstruct the string
#         given a dataclass, that is a clue that you are data
#         representation is wrong.
#
#       - It helps ensure that all relevant information is present
#         in the dataclass, so that downstream users aren't tempted
#         to reparse the original string to get some information
#         that was omitted.
#
#       - It forces you to represent the data in-memory in the same way
#         it is recorded textually, which makes the dataclasses easier
#         to understand for someone who is familiar with the
#         textual format.  (As a tradeoff, it means you have to model
#         the syntax, even when it is inconvenient.  But maybe that means
#         the syntax is bad!)  If you don't understand the internal
#         representation, go look at the printing code to see how
#         it maps onto the surface syntax!
#
#       - It makes it easy to test the parsing code, as parsing code
#         that is inconsistent with the string code will fail early
#         and loudly.  (As a tradeoff, it makes the parsing code a bit
#         brittle (in particular, with trivial whitespace changes you
#         are likely to trigger an assert error).
#
#     In general, try to make the __str__ code as simple as possible
#     (even at the cost of more complex parsing logic.)  Additionally,
#     try to minimize redundancy in data representation.  (Precomputed
#     fields are OK though: they are defined as a simple function on
#     the canonical representation in question.)
#
#   - These dataclasses are all frozen; once constructed their
#     values never change.  This makes it easy to tell where any
#     given data came from: just look to the constructor.  As a
#     tradeoff, you can't easily "decorate" a schema with extra
#     information from a post-facto analysis.  We impose this
#     restriction to make these structures more understandable.
#
@dataclass(frozen=True)
class FunctionSchema:
    # The name of the operator this function schema describes.
    name: 'OperatorName'

    arguments: 'Arguments'

    # TODO: Need to handle collisions with argument names at some point
    returns: Tuple['Return', ...]

    def schema_order_arguments(self) -> Iterator['Argument']:
        return itertools.chain(
            self.arguments.flat_positional,
            self.arguments.flat_kwarg_only,
            self.arguments.out
        )

    @staticmethod
    def parse(func: str) -> 'FunctionSchema':
        # We should probably get a proper parser here
        assert ' -> ' in func, "function schema missing return type (spaces are mandatory)"
        func_decl, return_decl = [x.strip() for x in func.split(' -> ')]
        ops, args = func_decl.split('(', 1)
        assert args[-1] == ")", "Expecting closing )"
        args = args[:-1]
        name = OperatorName.parse(ops)
        arguments = Arguments.parse(args)
        returns = parse_returns(return_decl)
        r = FunctionSchema(
            name=name,
            arguments=arguments,
            returns=returns
        )
        assert str(r) == func, f'{str(r)} != {func}'
        return r

    def __post_init__(self) -> None:
        for arg, ret in zip(self.arguments.out, self.returns):
            assert arg.annotation == ret.annotation, \
                "Out arguments must have matching return Tensor; furthermore, " \
                "the ith-argument needs to correspond to the ith return"
        # Invariant: we expect out arguments to appear as keyword arguments in the schema.
        # This means that all mutable returns should be aliased to a keyword argument
        # (except for "self", which we explicitly don't treat as an out argument because of its use in methods)
        # See Note [is_out_fn]
        out_and_self = list(self.arguments.out) + [arg for arg in self.arguments.flat_positional if arg.name == "self"]
        mutable_returns = [ret for ret in self.returns if ret.annotation is not None and ret.annotation.is_write]
        for ret in mutable_returns:
            assert any([ret.annotation == arg.annotation for arg in out_and_self]), \
                "All mutable returns must be aliased either to a keyword argument, or to \"self\". " \
                "Did you forget to mark an out argument as keyword-only?"
        if self.arguments.out:
            assert len(self.arguments.out) == len(self.returns), \
                "Must return as many arguments as there are out arguments"
        if self.name.name.inplace:
            # TODO: fixme
            if not is_foreach_op(str(self.name)):
                assert len(self.returns) == 1

    def is_out_fn(self) -> bool:
        # Note [is_out_fn]
        #
        # out functions are the variants which take an explicit out= argument
        # to populate into.  We need to know if a schema corresponds to an
        # out function for several reasons:
        #
        #   - They codegen differently in C++ API
        #       - codegen to at::add_out rather than at::add
        #       - out argument is moved to front of C++ argument list
        #
        # out functions are DEFINED to be any function with a keyword-only
        # argument that is mutable.  In principle, this could lead to a
        # false positive if you define a function that mutates a
        # kwarg only argument, but this isn't the "true" output of this
        # function.  A more robust definition that would work in this
        # case would also look at:
        #
        #   - The output types.  Out functions take in the arguments
        #     they mutate and then return them again; this is sort
        #     of "definitionally" what makes something an out function.
        #     Historically, we DO check this for consistency.
        #   - Correspondence with pure variant.  An out function
        #     should have a signature equivalent to its pure variant,
        #     but just with extra kwargs for the output elements.  This
        #     is difficult to actually check for and historically
        #     we only do this check in tools/
        return bool(self.arguments.out)

    def kind(self) -> SchemaKind:
        """
        What kind of schema is this?  A functional schema is one
        that returns a newly allocated output; an inplace schema
        modifies the self argument inplace; an out schema writes
        the result into an explicitly provided out argument.
        """
        is_inplace = self.name.name.inplace
        is_out = bool(self.arguments.out)
        assert not (is_inplace and is_out)
        if is_inplace:
            return SchemaKind.inplace
        elif is_out:
            return SchemaKind.out
        else:
            return SchemaKind.functional

    def signature(self, *, strip_default: bool = False) -> 'FunctionSchema':
        """
        Certain schemas are 'related', in that they are simply
        inplace/out/functional versions of the same function.  This method
        factors these schemas into the "core" functional signature which
        is equal across all versions.

        Here is what normalization happens to the schema to convert
        it to a signature:
        - The overload name is stripped (name is retained, since
          it expresses semantic content about what the function does)
        - Inplace is set False
        - Out arguments are stripped
        - Mutability annotations are stripped  (this is sound
          because you cannot overload on mutability annotation)
        - Return names are stripped since they are not overloadable and
          some variants have return names but some not
        """

        def strip_ret_annotation(r: Return) -> Return:
            return Return(
                name=None,
                type=r.type,
                annotation=None,
            )

        return FunctionSchema(
            name=OperatorName(
                name=BaseOperatorName(
                    base=self.name.name.base,
                    inplace=False,
                    dunder_method=self.name.name.dunder_method,
                ),
                overload_name="",  # stripped
            ),
            arguments=self.arguments.signature(strip_default=strip_default),
            returns=tuple(map(strip_ret_annotation, self.returns)),
        )

    def __str__(self) -> str:
        all_arguments_str = str(self.arguments)
        if len(self.returns) == 1:
            returns = str(self.returns[0])  # omit parentheses
        else:
            returns = '(' + ', '.join(map(str, self.returns)) + ')'
        return f'{self.name}({all_arguments_str}) -> {returns}'

# Here is the rest of the data model, described more briefly.

# Simplified version for what actually shows up in built-ins.
# Look at alias_info.h for expanded syntax.  If you need the structure,
# you also need to make this structure recursive so it can be lined
# up with the type components too.  For primitives this isn't really
# necessary
@dataclass(frozen=True)
class Annotation:
    # Typically only has one element.  Not actually a set so
    # we can conveniently assume it is canonically ordered
    alias_set: Tuple[str, ...]
    is_write: bool

    @staticmethod
    def parse(ann: str) -> 'Annotation':
        m = re.match(r'^([a-z])(!?)$', ann)
        assert m is not None, f'unrecognized alias annotation {ann}'
        alias_set = (m.group(1),)
        is_write = m.group(2) == '!'
        r = Annotation(alias_set=alias_set, is_write=is_write)
        assert str(r) == ann, f'{r} != {ann}'
        return r

    def __str__(self) -> str:
        alias_set = '|'.join(self.alias_set)
        is_write = '!' if self.is_write else ''
        return f'{alias_set}{is_write}'

# The base class for the type system.  This is also loosely modeled
# off of jit_type.h, but we've simplified the hierarchy to focus
# in on the aspects of the type system that matter for code generation
# (for example, there's no SingleElementType subclass anymore).
# You never actually construct a Type; usually it's going to be one
# of the subclasses.  If Python had ADTs this would be one!
@dataclass(frozen=True)
class Type:
    @staticmethod
    def parse(t: str) -> 'Type':
        r = Type._parse(t)
        assert str(r) == t, f'{r} != {t}'
        return r

    @staticmethod
    def _parse(t: str) -> 'Type':
        m = re.match(r'^(.+)\?$', t)
        if m is not None:
            return OptionalType(Type.parse(m.group(1)))
        m = re.match(r'^(.+)\[([0-9]+)?\]$', t)
        if m is not None:
            size = int(m.group(2)) if m.group(2) is not None else None
            return ListType(elem=Type.parse(m.group(1)), size=size)
        try:
            return BaseType(BaseTy[t])
        except KeyError:
            raise RuntimeError(f"unrecognized type {t}")

    def __str__(self) -> str:
        raise NotImplementedError

    # WARNING: These concepts are not very well-defined.  For example,
    # is "int?" nullable? How about "int?[]".  They are defined
    # so we can conveniently generate legacy Declarations.yaml but
    # really we should probably just remove these at some point

    def is_tensor_like(self) -> bool:
        raise NotImplementedError

    def is_nullable(self) -> bool:
        raise NotImplementedError

    def is_list_like(self) -> Optional['ListType']:
        raise NotImplementedError

# Base types are simple, atomic types with no further structure
BaseTy = Enum('BaseTy', (
    'Generator',
    'ScalarType',
    'Tensor',
    'int',
    'Dimname',
    'float',
    'str',
    'bool',
    'Layout',
    'Device',
    'Scalar',
    'MemoryFormat',
    'QScheme',
    'Storage',
    'Stream',
    'ConstQuantizerPtr',  # TODO: rename
))

@dataclass(frozen=True)
class BaseType(Type):
    name: BaseTy

    def __str__(self) -> str:
        return f'{self.name.name}'

    def is_tensor_like(self) -> bool:
        return self.name == BaseTy.Tensor

    def is_nullable(self) -> bool:
        return False

    def is_list_like(self) -> Optional['ListType']:
        return None

# Optional types may be specified, or may also be validly given None
@dataclass(frozen=True)
class OptionalType(Type):
    elem: Type

    def __str__(self) -> str:
        return f'{self.elem}?'

    def is_tensor_like(self) -> bool:
        return self.elem.is_tensor_like()

    def is_nullable(self) -> bool:
        return True

    def is_list_like(self) -> Optional['ListType']:
        return self.elem.is_list_like()

# List types specify that we may have multiples of an element.  We
# also support explicit sizes on list types, but these have
# some nontrivial semantics!  (However, for C++ API purposes, explicit
# sizes are mostly erased from the type system.)
#
# DANGER WILL ROBINSON: C++ elaboration depends on elem type; e.g.,
# int[] elaborates differently than bool[3]!
@dataclass(frozen=True)
class ListType(Type):
    elem: Type
    size: Optional[int]

    def __str__(self) -> str:
        size = f'{self.size}' if self.size else ''
        return f'{self.elem}[{size}]'

    def is_tensor_like(self) -> bool:
        return self.elem.is_tensor_like()

    def is_nullable(self) -> bool:
        return self.elem.is_nullable()

    def is_list_like(self) -> Optional['ListType']:
        return self

@dataclass(frozen=True)
class Argument:
    # NB: I didn't put kwarg_only as a boolean field here, unlike
    # c10::Argument, so that printing works correctly

    name: str
    type: Type
    default: Optional[str]

    # The semantics of the annotation field are a little strange.
    #
    # Alias annotations parametrize Tensors (since Tensors are the only things
    # that can alias.)  This motivates why I write Tensor(a!)?  (and not, for
    # example, Tensor?(a!)), because the (a!) describes aliasing on the tensor,
    # which may be optional (i.e., the alias annotation should bind first to
    # Tensor, before the optional postfix annotation).
    #
    # However, despite being a property of Tensor, we (and c10::Argument)
    # store the annotation at the top level of the Argument, rather than
    # inside the embedded Tensor type.  In the C++ version of this
    # class, we then go through great lengths to mimic the type
    # structure in the annotation structure so we can correlate
    # annotations with types.
    #
    # Now, it turns out, in all applications in code generation, the
    # structure of annotated types is very simple.  So we just hard
    # code it here.  But if we ever do get anything more complex, this
    # model will have to change!
    annotation: Optional[Annotation]

    @staticmethod
    def parse(arg: str) -> 'Argument':
        name: str
        default: Optional[str]
        type_and_annot, name_and_default = arg.rsplit(' ', 1)
        if '=' in name_and_default:
            name, default = name_and_default.split('=')
        else:
            name = name_and_default
            default = None
        # TODO: deduplicate annotation matching with Return
        match = re.match(r'Tensor\((.+)\)(.*)', type_and_annot)
        annotation: Optional[Annotation]
        if match:
            # If you update this, make sure the __str__ still works too
            assert match.group(2) in ['', '?', '[]'], 'unrecognized alias analysis form with Tensor'
            type_s = 'Tensor' + match.group(2)
            annotation = Annotation.parse(match.group(1))
        else:
            type_s = type_and_annot
            annotation = None
        type = Type.parse(type_s)
        r = Argument(
            name=name,
            type=type,
            default=default,
            annotation=annotation,
        )
        assert str(r) == arg, f'{str(r)} != {arg}'
        return r

    @property
    def is_write(self) -> bool:
        return self.annotation is not None and self.annotation.is_write

    def __str__(self) -> str:
        type = f'{self.type}'
        if self.annotation:
            assert type in ['Tensor', 'Tensor?', 'Tensor[]']
            type = type.replace('Tensor', f'Tensor({self.annotation})')
        if self.name is None:
            return type
        else:
            mb_default = ''
            if self.default:
                mb_default = f'={self.default}'
            return f"{type} {self.name}{mb_default}"


@dataclass(frozen=True)
class Return:
    name: Optional[str]
    type: Type
    annotation: Optional[Annotation]

    @staticmethod
    def parse(arg: str) -> 'Return':
        name: Optional[str]
        if ' ' in arg:
            type_and_annot, name = arg.rsplit(' ', 1)
        else:
            type_and_annot = arg
            name = None
        match = re.match(r'Tensor\((.+)\)(.*)', type_and_annot)
        annotation: Optional[Annotation]
        if match:
            # If you update this, make sure the __str__ still works too
            assert match.group(2) in ['', '?', '[]'], 'unrecognized alias analysis form with Tensor'
            type_s = 'Tensor' + match.group(2)
            annotation = Annotation.parse(match.group(1))
        else:
            type_s = type_and_annot
            annotation = None
        type = Type.parse(type_s)
        r = Return(
            name=name,
            type=type,
            annotation=annotation,
        )
        assert str(r) == arg, f'{str(r)} != {arg}'
        return r

    @property
    def is_write(self) -> bool:
        return self.annotation is not None and self.annotation.is_write

    def __str__(self) -> str:
        type = f'{self.type}'
        if self.annotation:
            assert type in ['Tensor', 'Tensor?', 'Tensor[]']
            type = type.replace('Tensor', f'Tensor({self.annotation})')
        if self.name is None:
            return type
        else:
            return f"{type} {self.name}"


# Represents the self argument for functions that may be methods
@dataclass(frozen=True)
class SelfArgument:
    argument: Argument

# Bundle of arguments that represent a TensorOptions.  This is mostly
# relevant for the public C++ API but we bake it into the core data
# model because other APIs often have to interact with it
@dataclass(frozen=True)
class TensorOptionsArguments:
    dtype: Argument
    layout: Argument
    device: Argument
    pin_memory: Argument

    def all(self) -> Sequence[Argument]:
        return [self.dtype, self.layout, self.device, self.pin_memory]

@dataclass(frozen=True)
class Arguments:
    # pre_self_positional is usually empty, but is notably non-empty
    # for where.self, where the condition argument comes before the
    # self argument
    pre_self_positional: Tuple[Argument, ...]
    self_arg: Optional[SelfArgument]
    post_self_positional: Tuple[Argument, ...]

    pre_tensor_options_kwarg_only: Tuple[Argument, ...]
    tensor_options: Optional[TensorOptionsArguments]
    # post_tensor_options is typically memory format, which should be
    # part of tensor options but isn't right now, and is usually
    # placed after the tensor options arguments
    post_tensor_options_kwarg_only: Tuple[Argument, ...]

    # Unlike in the previous codegen, we have factored out 'out' arguments
    # in the canonical representation, removing them from kwarg
    # arguments.  This choice is justified by numerous downstream
    # transformations which treat out arguments specially; additionally,
    # you can see that canonicity is not violated!
    out: Tuple[Argument, ...]  # these are also kwarg-only

    @property
    def flat_non_out(self) -> Sequence[Argument]:
        ret: List[Argument] = []
        ret.extend(self.flat_positional)
        ret.extend(self.flat_kwarg_only)
        return ret

    @property
    def flat_positional(self) -> Sequence[Argument]:
        ret: List[Argument] = []
        ret.extend(self.pre_self_positional)
        if self.self_arg is not None:
            ret.append(self.self_arg.argument)
        ret.extend(self.post_self_positional)
        return ret

    # NB: doesn't contain out arguments
    @property
    def flat_kwarg_only(self) -> Sequence[Argument]:
        ret: List[Argument] = []
        ret.extend(self.pre_tensor_options_kwarg_only)
        if self.tensor_options is not None:
            ret.extend(self.tensor_options.all())
        ret.extend(self.post_tensor_options_kwarg_only)
        return ret

    @property
    def non_out(self) -> Sequence[Union[Argument, SelfArgument, TensorOptionsArguments]]:
        ret: List[Union[Argument, SelfArgument, TensorOptionsArguments]] = []
        ret.extend(self.positional)
        ret.extend(self.kwarg_only)
        return ret

    @property
    def positional(self) -> Sequence[Union[Argument, SelfArgument]]:
        ret: List[Union[Argument, SelfArgument]] = []
        ret.extend(self.pre_self_positional)
        if self.self_arg is not None:
            ret.append(self.self_arg)
        ret.extend(self.post_self_positional)
        return ret

    @property
    def kwarg_only(self) -> Sequence[Union[Argument, TensorOptionsArguments]]:
        ret: List[Union[Argument, TensorOptionsArguments]] = []
        ret.extend(self.pre_tensor_options_kwarg_only)
        if self.tensor_options is not None:
            ret.append(self.tensor_options)
        ret.extend(self.post_tensor_options_kwarg_only)
        return ret

    def signature(self, *, strip_default: bool = False) -> 'Arguments':
        # dataclasses.replace could be used here, but it is less
        # type safe so for now I've opted to type everything out
        def strip_arg_annotation(a: Argument) -> Argument:
            return Argument(
                name=a.name,
                type=a.type,
                default=a.default if not strip_default else None,
                annotation=None,
            )

        return Arguments(
            pre_self_positional=tuple(map(strip_arg_annotation, self.pre_self_positional)),
            self_arg=SelfArgument(
                strip_arg_annotation(self.self_arg.argument)
            ) if self.self_arg is not None else None,
            post_self_positional=tuple(map(strip_arg_annotation, self.post_self_positional)),
            pre_tensor_options_kwarg_only=tuple(map(strip_arg_annotation, self.pre_tensor_options_kwarg_only)),
            # NB: tensor_options guaranteed to not have any alias annotations
            tensor_options=self.tensor_options,
            post_tensor_options_kwarg_only=tuple(map(strip_arg_annotation, self.post_tensor_options_kwarg_only)),
            # out arguments are dropped in signature
            out=(),
        )


    @staticmethod
    def _preparse(args: str) -> Tuple[List[Argument], List[Argument], List[Argument]]:
        positional: List[Argument] = []
        kwarg_only: List[Argument] = []
        out: List[Argument] = []
        arguments_acc = positional

        # TODO: Use a real parser here; this will get bamboozled
        # by signatures that contain things like std::array<bool, 2> (note the space)
        for arg in args.split(', '):
            if not arg:
                continue
            if arg == '*':
                assert arguments_acc is positional, "invalid syntax: kwarg-only specifier * can only occur once"
                arguments_acc = kwarg_only
                continue
            parg = Argument.parse(arg)
            # Currently, we rely directly on the invariant that there are NO
            # kwarg-only mutating arguments.  If you want to relax this,
            # we will need a more semantic way of matching that takes
            # into account return arguments.  In that case, you will have
            # to manage out computation a level up, in FunctionSchema.  See Note
            # [is_out_fn]
            if parg.annotation is not None and parg.annotation.is_write:
                if arguments_acc is positional:
                    pass  # do nothing
                elif arguments_acc is kwarg_only:
                    arguments_acc = out
            else:
                assert arguments_acc is not out
            arguments_acc.append(parg)

        return positional, kwarg_only, out

    @staticmethod
    def parse(args: str) -> 'Arguments':
        """
        Input: 'int x, int y, int z'
        """

        # We do this in two phases.  First we parse into three
        # main categories: positional, kwarg_only, out.
        # Then, we reparse positional and kwarg_only to separate
        # out the self argument and tensor options arguments.

        positional, kwarg_only, out = Arguments._preparse(args)

        # Split self argument
        self_ix = None
        for i, a in enumerate(positional):
            if a.name == "self":
                self_ix = i
                break
        pre_self_positional: List[Argument]
        self_arg: Optional[SelfArgument]
        post_self_positional: List[Argument]
        if self_ix is not None:
            pre_self_positional = positional[:self_ix]
            self_arg = SelfArgument(positional[self_ix])
            post_self_positional = positional[self_ix + 1:]
        else:
            pre_self_positional = []
            self_arg = None
            post_self_positional = positional

        # Group tensor options arguments
        pre_tensor_options_kwarg_only: List[Argument] = []
        tensor_options: Optional[TensorOptionsArguments] = None
        post_tensor_options_kwarg_only: List[Argument] = []
        kwarg_only_acc = pre_tensor_options_kwarg_only

        def pred(name: str, ty: Type) -> Callable[[Argument], bool]:
            return lambda a: a.name == name and a.type in [ty, OptionalType(ty)]
        predicates = [  # order matters
            pred('dtype', Type.parse('ScalarType')),
            pred('layout', Type.parse('Layout')),
            pred('device', Type.parse('Device')),
            pred('pin_memory', Type.parse('bool')),
        ]

        i = 0
        while i < len(kwarg_only):
            # If there is enough space...
            if i <= len(kwarg_only) - len(predicates):
                # And the next len(predicates) arguments look like TensorOptions arguments
                if all(p(a) for p, a in zip(predicates, kwarg_only[i : i + len(predicates)])):
                    assert kwarg_only_acc is pre_tensor_options_kwarg_only
                    # Group them together as one argument
                    tensor_options = TensorOptionsArguments(
                        dtype=kwarg_only[i],
                        layout=kwarg_only[i + 1],
                        device=kwarg_only[i + 2],
                        pin_memory=kwarg_only[i + 3],
                    )
                    i += len(predicates)
                    kwarg_only_acc = post_tensor_options_kwarg_only
                    continue
            kwarg_only_acc.append(kwarg_only[i])
            i += 1

        return Arguments(
            pre_self_positional=tuple(pre_self_positional),
            self_arg=self_arg,
            post_self_positional=tuple(post_self_positional),
            pre_tensor_options_kwarg_only=tuple(pre_tensor_options_kwarg_only),
            tensor_options=tensor_options,
            post_tensor_options_kwarg_only=tuple(post_tensor_options_kwarg_only),
            out=tuple(out),
        )


    def __str__(self) -> str:
        all_arguments: List[str] = []
        all_arguments.extend(map(str, self.flat_positional))
        if self.flat_kwarg_only or self.out:
            all_arguments.append('*')
        all_arguments.extend(map(str, self.flat_kwarg_only))
        all_arguments.extend(map(str, self.out))
        return ', '.join(all_arguments)

    def __post_init__(self) -> None:
        # TODO: These invariants are weirdly asymmetric?
        # TODO: Fancier types?
        if self.self_arg is None:
            assert not self.pre_self_positional
        if self.tensor_options is None:
            assert not self.post_tensor_options_kwarg_only


# Names that validly are __iXXX__ indicating inplace operations.
# Taken from https://www.python.org/dev/peps/pep-0203/#new-methods
# NB: PyTorch hasn't actually implemented all of these
AUGMENTED_ASSIGNMENT_NAMES = ['add', 'sub', 'mul', 'div', 'mod', 'pow', 'lshift', 'rshift', 'and', 'xor', 'or']

# A BaseOperatorName is what we think of the operator name, without
# the overload name.  Unusually, we don't represent this as just a
# string; instead, we directly represent a few important semantic
# bits of information we derive from the string: namely whether
# or not it's inplace (add_) and whether or not it's a double-underscore
# method (__add__)
@dataclass(frozen=True)
class BaseOperatorName:
    base: str
    inplace: bool
    dunder_method: bool

    @staticmethod
    def parse(op: str) -> 'BaseOperatorName':
        assert op != ''
        assert not op.endswith('_out'), \
            "_out suffix is reserved and not permitted for operator names; " \
            "did you mean to specify an out overload name instead?"
        m = re.match(r'^__([^_]+)__$', op)
        if m is not None:
            dunder_method = True
            base = m.group(1)
            if any(base == f'i{n}' for n in AUGMENTED_ASSIGNMENT_NAMES):
                inplace = True
                base = base[1:]
            else:
                inplace = False
                # temporary, this is not intrinsically true but
                # has been historically true for dunder methods
                # we support  (but, if we ever got, say, __int__, this would
                # be wrong!)
                assert base[0] != 'i'
        else:
            dunder_method = False
            base = op
            if base[-1] == '_':
                inplace = True
                base = base[:-1]
            else:
                inplace = False
        r = BaseOperatorName(base=base, inplace=inplace, dunder_method=dunder_method)
        assert str(r) == op, f'{str(r)} != {op}'
        return r

    def __str__(self) -> str:
        if self.dunder_method:
            i = 'i' if self.inplace else ''
            return f'__{i}{self.base}__'
        else:
            i = '_' if self.inplace else ''
            return f'{self.base}{i}'

# Operator name is the base operator name along with the (typically not
# user visible) overload string.
@dataclass(frozen=True)
class OperatorName:
    name: BaseOperatorName
    overload_name: str

    @staticmethod
    def parse(op_name: str) -> 'OperatorName':
        if '.' in op_name:
            name, overload_name = op_name.split('.', 1)
        else:
            name = op_name
            overload_name = ''
        r = OperatorName(
            name=BaseOperatorName.parse(name),
            overload_name=overload_name
        )
        assert str(r) == op_name, f'{str(r)} != {op_name}'
        return r

    def __str__(self) -> str:
        if self.overload_name:
            return f"{self.name}.{self.overload_name}"
        else:
            return f"{self.name}"

# Helper functions for parsing argument lists (both inputs and returns)

def parse_returns(return_decl: str) -> Tuple[Return, ...]:
    """
    Input: '()'
    Output: []
    """
    if return_decl == '()':
        return ()
    if return_decl[0] == '(' and return_decl[-1] == ')':
        return_decl = return_decl[1:-1]
    return tuple(Return.parse(arg) for arg in return_decl.split(', '))<|MERGE_RESOLUTION|>--- conflicted
+++ resolved
@@ -337,7 +337,6 @@
                 for k in ks.split(","):
                     dispatch_key = DispatchKey.parse(k.strip())
                     dispatch[dispatch_key] = v
-<<<<<<< HEAD
             assert dispatch != {DispatchKey.CompositeImplicitAutograd: cpp.name(func)}, \
                 "unnecessary dispatch table for this function; just delete the dispatch " \
                 "key entirely"
@@ -347,17 +346,6 @@
                 "name, then delete the dispatch table"
         elif not structured and structured_delegate is None:
             dispatch[DispatchKey.CompositeImplicitAutograd] = cpp.name(func)
-=======
-            assert dispatch != {DispatchKey.Math: cpp.name(func)}, \
-                "unnecessary dispatch table for this function; just delete the dispatch " \
-                "key entirely"
-            assert dispatch.keys() != {DispatchKey.Math}, \
-                f"unexpected name for singleton Math dispatch entry: expected {cpp.name(func)} " \
-                f"but got {dispatch[DispatchKey.Math]}.  Rename your implementation to the expected " \
-                "name, then delete the dispatch table"
-        elif not structured and structured_delegate is None:
-            dispatch[DispatchKey.Math] = cpp.name(func)
->>>>>>> a4a21e7d
 
         assert not (DispatchKey.DefaultBackend in dispatch and DispatchKey.CompositeImplicitAutograd in dispatch), \
             "cannot specify both DefaultBackend and CompositeImplicitAutograd on a single kernel; each " \
@@ -466,11 +454,7 @@
         if self.structured:
             # For now, structured composite kernels are not supported (need some
             # design work to figure out how to make the composite case work)
-<<<<<<< HEAD
             assert self.out.dispatch.keys() != {DispatchKey.CompositeImplicitAutograd}
-=======
-            assert self.out.dispatch.keys() != {DispatchKey.Math}
->>>>>>> a4a21e7d
 
             assert self.functional.structured_delegate == self.out.func.name, \
                 f"{self.functional.func.name} delegates to {self.functional.structured_delegate} " \
@@ -502,11 +486,6 @@
         # these don't count as structured for our purposes here
         if out is None:
             return None
-<<<<<<< HEAD
-        if DispatchKey.DefaultBackend in out.dispatch:
-            print(out.func.name)
-=======
->>>>>>> a4a21e7d
         return NativeFunctionsGroup(
             functional=functional,
             inplace=inplace,
